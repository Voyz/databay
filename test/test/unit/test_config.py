import logging
import os
import sys
import warnings
from unittest import TestCase, mock

from unittest.mock import patch, MagicMock
import asyncio
from importlib import reload

from databay import config
from test_utils import DummyException

_sys_version_info = sys.version_info


async def test_coroutine():
    return 123

def no_loop_error():
    raise RuntimeError('There is no current event loop')

def generic_error():
    raise RuntimeError('Dummy runtime error.')

test_loop = MagicMock()

class TestConfig(TestCase):

    # def setUp(self):
    #     logging.shutdown()
    #     reload(logging)

    @patch('sys.version_info')
    def test_event_loop_policy_3_8(self, version_info):
        if sys.platform != 'win32':
            self.skipTest('Only testable on Windows.')
        if _sys_version_info[0] >= 3 and _sys_version_info[1] <= 6:
            self.skipTest('Only testable on Python 3.7+')

        version_info.__getitem__.side_effect = lambda x: [3, 8][x]

        # fake a 3.8 default setup
        asyncio.set_event_loop_policy(asyncio.WindowsProactorEventLoopPolicy())

        reload(config)

        self.assertIsInstance(asyncio.get_event_loop_policy(), asyncio.WindowsSelectorEventLoopPolicy,
                              "Asyncio event loop policy should be WindowsSelectorEventLoopPolicy.")

    @patch('sys.version_info')
    def test_event_loop_policy_3_7(self, version_info):
        if sys.platform != 'win32':
            self.skipTest('Only testable on Windows')

        if _sys_version_info[0] >= 3 and _sys_version_info[1] <= 6:
            self.skipTest('Only testable on Python 3.7+')

        version_info.__getitem__.side_effect = lambda x: [3, 7][x]

        # fake a manual 3.8 default setup
        asyncio.set_event_loop_policy(asyncio.WindowsProactorEventLoopPolicy())

        reload(config)

        self.assertIsInstance(asyncio.get_event_loop_policy(), asyncio.WindowsProactorEventLoopPolicy,
                              "Asyncio event loop policy should be WindowsProactorEventLoopPolicy.")

    @patch('databay.config.sys.platform', 'win32')
    @patch('databay.config.sys.stdout', MagicMock(encoding='windows-1252'))
    @patch('databay.config.sys.stdin', MagicMock(encoding='windows-1252'))
    # disable stream handler
    @patch('logging.StreamHandler.emit', lambda x, y: None)
    def test_windows_1252(self):
        with self.assertLogs(logging.getLogger('databay'), level='WARNING') as cm:
            config.initialise()
            self.assertTrue(
                'stdin or stdout encoder is set to \'windows-1252\'' in ';'.join(cm.output))

    @patch('databay.config.sys.platform', 'win32')
    @patch('databay.config.sys.stdout', MagicMock(encoding='utf-8'))
    @patch('databay.config.sys.stdin', MagicMock(encoding='utf-8'))
    def test_not_windows_1252(self):
        databay_logger = logging.getLogger('databay')
        temp = databay_logger.warning
        databay_logger.warning = MagicMock()
        config.initialise()
        self.assertTrue(
            'stdin or stdout encoder is set to \'windows-1252\'' not in databay_logger.warning.call_args_list)
        databay_logger.warning = temp

    @patch('databay.config.sys.platform', 'win32')
    @patch('databay.config.sys.stdout', MagicMock(encoding='windows-1252'))
    @patch('databay.config.sys.stdin', MagicMock(encoding='windows-1252'))
    # @patch('logging.Logger.warning')
    @mock.patch.dict(os.environ, {"DATABAY_IGNORE_WARNINGS": "windows-1252"})
    def test_windows_1252_ignored(self):
        temp = logging.Logger.warning
        warning = logging.Logger.warning = MagicMock()
        config.initialise()
        string_args = ';'.join([str(call[0][0])
                                for call in warning.call_args_list])
        self.assertTrue('stdin or stdout encoder is set to \'windows-1252\'' not in string_args,
                        'Should not contain windows-1252 warning')
        logging.Logger.warning = temp

    @patch('databay.config.sys.platform', 'win32')
    @patch('databay.config.sys.stdout', MagicMock(encoding='windows-1252'))
    @patch('databay.config.sys.stdin', MagicMock(encoding='windows-1252'))
    @mock.patch.dict(os.environ, {"DATABAY_IGNORE_WARNINGS": "test_ignore"})
    # disable stream handler
    @patch('logging.StreamHandler.emit', lambda x, y: None)
    def test_windows_1252_incorrect_ignore(self):
        with self.assertLogs(logging.getLogger('databay'), level='WARNING') as cm:
            config.initialise()
<<<<<<< HEAD
            self.assertTrue(
                'stdin or stdout encoder is set to \'windows-1252\'' in ';'.join(cm.output))
=======
            self.assertTrue('stdin or stdout encoder is set to \'windows-1252\'' in ';'.join(cm.output))


    @patch('sys.version_info')
    @patch('asyncio.get_event_loop', MagicMock(return_value=test_loop))
    def test_asyncio_monkey_patch(self, version_info):
        version_info.__getitem__.side_effect = lambda x: [3, 6][x]

        config.initialise()

        with warnings.catch_warnings():
            warnings.simplefilter("ignore", category=RuntimeWarning)
            coro = test_coroutine()
            asyncio.run(coro)

            asyncio.get_event_loop.assert_called()
            test_loop.run_until_complete.assert_called_with(coro)

    @patch('sys.version_info')
    @patch('asyncio.get_event_loop', MagicMock(side_effect=no_loop_error))
    @patch('asyncio.new_event_loop', MagicMock(return_value=test_loop))
    @patch('asyncio.set_event_loop',MagicMock())
    def test_asyncio_monkey_patch_no_loop(self, version_info):
        version_info.__getitem__.side_effect = lambda x: [3, 6][x]

        config.initialise()

        with warnings.catch_warnings():
            warnings.simplefilter("ignore", category=RuntimeWarning)
            coro = test_coroutine()
            asyncio.run(coro)

            asyncio.get_event_loop.assert_called()
            asyncio.new_event_loop.assert_called()
            asyncio.set_event_loop.assert_called_with(test_loop)
            test_loop.run_until_complete.assert_called_with(coro)

    @patch('sys.version_info')
    @patch('asyncio.get_event_loop', MagicMock(side_effect=generic_error))
    def test_asyncio_monkey_patch_other_error(self, version_info):
        version_info.__getitem__.side_effect = lambda x: [3, 6][x]

        async def coroutine():
            return 123

        config.initialise()

        with warnings.catch_warnings():
            warnings.simplefilter("ignore", category=RuntimeWarning)
            self.assertRaises(RuntimeError, asyncio.run, coroutine())
>>>>>>> b93a6e12
<|MERGE_RESOLUTION|>--- conflicted
+++ resolved
@@ -113,10 +113,6 @@
     def test_windows_1252_incorrect_ignore(self):
         with self.assertLogs(logging.getLogger('databay'), level='WARNING') as cm:
             config.initialise()
-<<<<<<< HEAD
-            self.assertTrue(
-                'stdin or stdout encoder is set to \'windows-1252\'' in ';'.join(cm.output))
-=======
             self.assertTrue('stdin or stdout encoder is set to \'windows-1252\'' in ';'.join(cm.output))
 
 
@@ -166,5 +162,4 @@
 
         with warnings.catch_warnings():
             warnings.simplefilter("ignore", category=RuntimeWarning)
-            self.assertRaises(RuntimeError, asyncio.run, coroutine())
->>>>>>> b93a6e12
+            self.assertRaises(RuntimeError, asyncio.run, coroutine())