--- conflicted
+++ resolved
@@ -73,8 +73,8 @@
         set_response(None)
         self.inlet.json = False
 
-<<<<<<< HEAD
-        self.assertRaisesRegex(AttributeError, '\'NoneType\' object has no attribute \'decode\'', asyncio.run, self.inlet._pull(update))
+        self.assertRaisesRegex(AttributeError,
+                               '\'NoneType\' object has no attribute \'decode\'', asyncio.run, self.inlet._pull(update))
 
     def test_cacert_false(self):
         inlet = HttpInlet(_TEST_URL, cacert=False)
@@ -108,7 +108,3 @@
         client_mock.get.assert_called_with(_TEST_URL, params=params)
 
 
-=======
-        self.assertRaisesRegex(
-            AttributeError, '\'NoneType\' object has no attribute \'decode\'', asyncio.run, self.inlet._pull(update))
->>>>>>> b11a43b0
