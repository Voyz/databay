import asyncio
import logging
from asyncio import Future
from datetime import timedelta
from unittest import TestCase, mock
from unittest.mock import MagicMock, patch

import databay
from databay import Inlet, Outlet
from databay.errors import InvalidNodeError
from databay.link import Link
from test_utils import DummyException, fqname


# monkey patch the MagicMock's await
async def async_magic():
    pass
MagicMock.__await__ = lambda x: async_magic().__await__()


def pull_mock(rv=None):
    if rv is None:
        rv = [object()]

    async def pull_coro(_):
        return rv

    return MagicMock(side_effect=pull_coro)


class DummyIterable():
    def __iter__(self):
        raise DummyException()


class TestLink(TestCase):

    @patch(fqname(Outlet), spec=Outlet)
    @patch(fqname(Inlet), spec=Inlet, _pull=pull_mock())
    def test_transfer(self, inlet, outlet):
        link = Link([inlet], [outlet], timedelta(seconds=1), tags='test_update')

        link.transfer()

        inlet._pull.assert_called()
        outlet._push.assert_called()

    @patch(fqname(Outlet), spec=Outlet)
    @patch(fqname(Inlet), spec=Inlet, _pull=pull_mock())
    def test_run(self, inlet, outlet):
        async def task():
            link = Link([inlet], [outlet], timedelta(seconds=1), tags='test_run', copy_records=False)

            inlet_result = await inlet._pull(None)
            await link._run()

            inlet._pull.assert_called()
            outlet._push.assert_called_with(inlet_result, mock.ANY)

        asyncio.run(task())

    @patch(fqname(Outlet), spec=Outlet)
    @patch(fqname(Inlet), spec=Inlet, _pull=pull_mock())
    def test_exception_inlet(self, inlet, outlet):
        inlet._pull.side_effect = DummyException('Test exception')
        link = Link([inlet], [outlet], timedelta(seconds=1), ignore_exceptions=False, tags='test_exception_inlet')

        self.assertRaises(DummyException, link.transfer)

        inlet._pull.assert_called()
        outlet._push.assert_not_called()

    @patch(fqname(Outlet), spec=Outlet)
    @patch(fqname(Inlet), spec=Inlet, _pull=pull_mock())
    def test_exception_outlet(self, inlet, outlet):
        # inlet._pull.return_value, _ = self.inlet_return()
        # inlet._pull.side_effect = pull_mock
        # inlet._pull.return_value = Future()
        outlet._push.side_effect = DummyException('Test exception')
        link = Link([inlet], [outlet], timedelta(seconds=1), ignore_exceptions=False, tags='test_exception_outlet')
        link = Link([inlet], [outlet], timedelta(seconds=1),
                    ignore_exceptions=False, tags='test_exception_outlet')

        self.assertRaises(DummyException, link.transfer)

        inlet._pull.assert_called()
        outlet._push.assert_called()

    @patch(fqname(Outlet), spec=Outlet)
    @patch(fqname(Inlet), spec=Inlet, _pull=pull_mock())
    def test_exception_caught(self, inlet, outlet):
        logging.getLogger('databay.Link').setLevel(logging.CRITICAL)
        inlet._pull.side_effect = DummyException('Test inlet exception')
        outlet._push.side_effect = DummyException('Test outlet exception')
        link = Link([inlet], [outlet], timedelta(seconds=1),
                    tags='test_exception_caught', ignore_exceptions=True)

        try:
            link.transfer()
        except Exception as e:
            self.fail(f'Should not raise exception: {e}')

        inlet._pull.assert_called()
        outlet._push.assert_called()

    # check that one exception doesn't halt other inlets or outlets
    @patch(fqname(Outlet), spec=Outlet)
    @patch(fqname(Outlet), spec=Outlet)
    @patch(fqname(Inlet), spec=Inlet, _pull=pull_mock())
    @patch(fqname(Inlet), spec=Inlet, _pull=pull_mock())
    def test_ignore_partial_exception(self, inlet1, inlet2, outlet1, outlet2):
        logging.getLogger('databay.Link').setLevel(logging.CRITICAL)

        async def task():
            # inlet_future = Future()
            inlet1._pull.side_effect = DummyException('Test inlet1 exception')
            outlet1._push.side_effect = DummyException(
                'Test outlet1 exception')
            # inlet1._pull.return_value = inlet_future
            # inlet2._pull.return_value = inlet_future
            link = Link([inlet1, inlet2], [outlet1, outlet2], timedelta(
                seconds=1), tags='test_ignore_partial_exception', copy_records=False, ignore_exceptions=True)

            # results = [object()]
            results = await inlet2._pull(None)
            # inlet_future.set_result(results)

            await link._run()

            inlet1._pull.assert_called()
            inlet2._pull.assert_called()
            outlet1._push.assert_called_with(results, mock.ANY)
            outlet2._push.assert_called_with(results, mock.ANY)

        asyncio.run(task())

    @patch(fqname(Outlet), spec=Outlet)
    @patch(fqname(Inlet), spec=Inlet, _pull=pull_mock())
    def test_on_start(self, inlet1, outlet1):
        type(inlet1).active = mock.PropertyMock(return_value=False)
        type(outlet1).active = mock.PropertyMock(return_value=False)
        link = Link([inlet1], [outlet1], timedelta(seconds=1), tags='test_on_start')

        link.on_start()

        inlet1.try_start.assert_called()
        outlet1.try_start.assert_called()

    @patch(fqname(Outlet), spec=Outlet)
    @patch(fqname(Inlet), spec=Inlet, _pull=pull_mock())
    def test_on_start_already_active(self, inlet1, outlet1):
        type(inlet1).active = mock.PropertyMock(return_value=True)
        type(outlet1).active = mock.PropertyMock(return_value=True)
        link = Link([inlet1], [outlet1], timedelta(seconds=1), tags='test_on_start_already_active')

        link.on_start()

        inlet1.on_start.assert_not_called()
        outlet1.on_start.assert_not_called()

    @patch(fqname(Outlet), spec=Outlet)
    @patch(fqname(Inlet), spec=Inlet, _pull=pull_mock())
    def test_on_shutdown(self, inlet1, outlet1):
        type(inlet1).active = mock.PropertyMock(return_value=True)
        type(outlet1).active = mock.PropertyMock(return_value=True)
        link = Link([inlet1], [outlet1], timedelta(seconds=1), tags='test_on_shutdown')

        link.on_shutdown()

        inlet1.try_shutdown.assert_called()
        outlet1.try_shutdown.assert_called()

    @patch(fqname(Outlet), spec=Outlet)
    @patch(fqname(Inlet), spec=Inlet)
    def test_on_shutdown_already_inactive(self, inlet1, outlet1):
        type(inlet1).active = mock.PropertyMock(return_value=False)
        type(outlet1).active = mock.PropertyMock(return_value=False)
        link = Link([inlet1], [outlet1], timedelta(seconds=1), tags='test_on_shutdown_already_inactive')

        link.on_shutdown()

        inlet1.on_shutdown.assert_not_called()
        outlet1.on_shutdown.assert_not_called()

    @patch(fqname(Inlet), spec=Inlet, _pull=pull_mock())
    def test_add_inlet(self, inlet1):
        link = Link([], [], timedelta(seconds=1), tags='test_add_inlet')

        link.add_inlets(inlet1)

        self.assertEqual(link.inlets, [inlet1])

    @patch(fqname(Inlet), spec=Inlet, _pull=pull_mock())
    @patch(fqname(Inlet), spec=Inlet, _pull=pull_mock())
    def test_add_inlet_multiple(self, inlet1, inlet2):
        link = Link([], [], timedelta(seconds=1), tags='test_add_inlet_multiple')

        link.add_inlets([inlet1, inlet2])

        self.assertEqual(link.inlets, [inlet1, inlet2])

    @patch(fqname(Inlet), spec=Inlet, _pull=pull_mock())
    def test_add_inlet_same(self, inlet1):
        link = Link([], [], timedelta(seconds=1), tags='test_add_inlet_same')

        link.add_inlets(inlet1)
        self.assertRaises(InvalidNodeError, link.add_inlets, inlet1)

        self.assertEqual(link.inlets, [inlet1])

    @patch(fqname(Inlet), spec=Inlet, _pull=pull_mock())
    @patch(fqname(Inlet), spec=Inlet, _pull=pull_mock())
    def test_remove_inlet(self, inlet1, inlet2):
        link = Link([], [], timedelta(seconds=1), tags='test_remove_inlet')

        link.add_inlets([inlet1, inlet2])
        link.remove_inlets(inlet2)

        self.assertEqual(link.inlets, [inlet1])

    @patch(fqname(Inlet), spec=Inlet, _pull=pull_mock())
    @patch(fqname(Inlet), spec=Inlet, _pull=pull_mock())
    def test_remove_inlet_invalid(self, inlet1, inlet2):
        link = Link([], [], timedelta(seconds=1), tags='test_remove_inlet_invalid')

        link.add_inlets([inlet1])

        self.assertRaises(InvalidNodeError, link.remove_inlets, inlet2)
        self.assertEqual(link.inlets, [inlet1])

    @patch(fqname(Outlet), spec=Outlet)
    def test_add_outlet(self, outlet1):
        link = Link([], [], timedelta(seconds=1), tags='test_add_outlet')

        link.add_outlets(outlet1)

        self.assertEqual(link.outlets, [outlet1])

    @patch(fqname(Outlet), spec=Outlet)
    @patch(fqname(Outlet), spec=Outlet)
    def test_add_outlet_multiple(self, outlet1, outlet2):
        link = Link([], [], timedelta(seconds=1), tags='test_add_outlet_multiple')

        link.add_outlets([outlet1, outlet2])

        self.assertEqual(link.outlets, [outlet1, outlet2])

    @patch(fqname(Outlet), spec=Outlet)
    def test_add_outlet_same(self, outlet1):
        link = Link([], [], timedelta(seconds=1), tags='test_add_outlet_same')

        link.add_outlets(outlet1)
        self.assertRaises(InvalidNodeError, link.add_outlets, outlet1)

        self.assertEqual(link.outlets, [outlet1])

    @patch(fqname(Outlet), spec=Outlet)
    @patch(fqname(Outlet), spec=Outlet)
    def test_remove_outlet(self, outlet1, outlet2):
        link = Link([], [], timedelta(seconds=1), tags='test_remove_outlet')

        link.add_outlets([outlet1, outlet2])
        link.remove_outlets(outlet2)

        self.assertEqual(link.outlets, [outlet1])

    @patch(fqname(Outlet), spec=Outlet)
    @patch(fqname(Outlet), spec=Outlet)
    def test_remove_outlet_invalid(self, outlet1, outlet2):
        link = Link([], [], timedelta(seconds=1), tags='test_remove_outlet_invalid')

        link.add_outlets([outlet1])

        self.assertRaises(InvalidNodeError, link.remove_outlets, outlet2)
        self.assertEqual(link.outlets, [outlet1])

    # this rv is invalid, should be a list
    @patch(fqname(Inlet), spec=Inlet, _pull=pull_mock(object()))
    def xtest_non_iterable_raised(self, inlet1):
        logging.getLogger('databay.Link').setLevel(logging.ERROR)
        link = Link([inlet1], [], timedelta(seconds=1), tags='test_non_iterable_raised')
        with self.assertRaisesRegex(TypeError, 'Inlets must return iterable'):
            link.transfer()

    # this rv will raise DummyException
    @patch(fqname(Inlet), spec=Inlet, _pull=pull_mock(DummyIterable()))
    def test_generic_error_raised(self, inlet1):
        logging.getLogger('databay.Link').setLevel(logging.ERROR)
        link = Link([inlet1], [], timedelta(seconds=1), tags='test_generic_error_raised')
        # with self.assertRaisesRegex(TypeError, databay.link._ITERABLE_EXCEPTION):
        self.assertRaises(DummyException, link.transfer)

    def test_integer_to_timedelta(self):
        link = Link([], [], 1, name='test_integer_interval_coerced')
        self.assertEqual(link._interval, timedelta(seconds=1))

    def test_float_to_timedelta(self):
        link = Link([], [], 1.5, name='test_float_interval_coerced')
<<<<<<< HEAD
        self.assertEquals(link._interval, timedelta(seconds=1.5))
=======
        self.assertEqual(link._interval, timedelta(seconds=1.5))

    @patch(fqname(Outlet), spec=Outlet)
    @patch(fqname(Inlet), spec=Inlet)
    def test_on_start_inlet_exception_raise(self, inlet1, outlet1):
        inlet1.try_start.side_effect = lambda: exec('raise(RuntimeError())')
        link = Link([inlet1], [outlet1], timedelta(seconds=1), tags='test_on_start')

        self.assertRaises(RuntimeError, link.on_start)

        inlet1.try_start.assert_called()
        outlet1.try_start.assert_not_called()

    @patch(fqname(Outlet), spec=Outlet)
    @patch(fqname(Inlet), spec=Inlet)
    def test_on_start_inlet_exception_catch(self, inlet1, outlet1):
        logging.getLogger('databay.Link').setLevel(logging.WARNING)
        inlet1.try_start.side_effect = lambda: exec('raise(RuntimeError())')
        link = Link([inlet1], [outlet1], timedelta(seconds=1), tags='test_on_start', ignore_exceptions=True)

        with self.assertLogs(logging.getLogger('databay.Link'), level='ERROR') as cm:
            link.on_start()
        self.assertTrue('on_start inlet exception: "" for inlet:' in ';'.join(cm.output))

        inlet1.try_start.assert_called()
        outlet1.try_start.assert_called()

    @patch(fqname(Outlet), spec=Outlet)
    @patch(fqname(Outlet), spec=Outlet)
    @patch(fqname(Inlet), spec=Inlet)
    def test_on_start_outlet_exception_raise(self, inlet1, outlet1, outlet2):
        outlet1.try_start.side_effect = lambda: exec('raise(RuntimeError())')
        link = Link([inlet1], [outlet1, outlet2], timedelta(seconds=1), tags='test_on_start')

        self.assertRaises(RuntimeError, link.on_start)

        inlet1.try_start.assert_called()
        outlet1.try_start.assert_called()
        outlet2.try_start.assert_not_called()

    @patch(fqname(Outlet), spec=Outlet)
    @patch(fqname(Outlet), spec=Outlet)
    @patch(fqname(Inlet), spec=Inlet)
    def test_on_start_outlet_exception_catch(self, inlet1, outlet1, outlet2):
        logging.getLogger('databay.Link').setLevel(logging.WARNING)
        outlet1.try_start.side_effect = lambda: exec('raise(RuntimeError())')
        link = Link([inlet1], [outlet1, outlet2], timedelta(seconds=1), tags='test_on_start', ignore_exceptions=True)

        with self.assertLogs(logging.getLogger('databay.Link'), level='ERROR') as cm:
            link.on_start()
        self.assertTrue('on_start outlet exception: "" for outlet:' in ';'.join(cm.output), cm.output)

        inlet1.try_start.assert_called()
        outlet1.try_start.assert_called()
        outlet2.try_start.assert_called()

    @patch(fqname(Outlet), spec=Outlet)
    @patch(fqname(Inlet), spec=Inlet)
    def test_on_shutdown_inlet_exception_raise(self, inlet1, outlet1):
        inlet1.try_shutdown.side_effect = lambda: exec('raise(RuntimeError())')
        link = Link([inlet1], [outlet1], timedelta(seconds=1), tags='test_on_shutdown')

        self.assertRaises(RuntimeError, link.on_shutdown)

        inlet1.try_shutdown.assert_called()
        outlet1.try_shutdown.assert_not_called()

    @patch(fqname(Outlet), spec=Outlet)
    @patch(fqname(Inlet), spec=Inlet)
    def test_on_shutdown_inlet_exception_catch(self, inlet1, outlet1):
        logging.getLogger('databay.Link').setLevel(logging.WARNING)
        inlet1.try_shutdown.side_effect = lambda: exec('raise(RuntimeError())')
        link = Link([inlet1], [outlet1], timedelta(seconds=1), tags='test_on_shutdown', ignore_exceptions=True)

        with self.assertLogs(logging.getLogger('databay.Link'), level='ERROR') as cm:
            link.on_shutdown()
        self.assertTrue('on_shutdown inlet exception: "" for inlet:' in ';'.join(cm.output), cm.output)

        inlet1.try_shutdown.assert_called()
        outlet1.try_shutdown.assert_called()

    @patch(fqname(Outlet), spec=Outlet)
    @patch(fqname(Outlet), spec=Outlet)
    @patch(fqname(Inlet), spec=Inlet)
    def test_on_shutdown_outlet_exception_raise(self, inlet1, outlet1, outlet2):
        outlet1.try_shutdown.side_effect = lambda: exec('raise(RuntimeError())')
        link = Link([inlet1], [outlet1, outlet2], timedelta(seconds=1), tags='test_on_shutdown')

        self.assertRaises(RuntimeError, link.on_shutdown)

        inlet1.try_shutdown.assert_called()
        outlet1.try_shutdown.assert_called()
        outlet2.try_shutdown.assert_not_called()

    @patch(fqname(Outlet), spec=Outlet)
    @patch(fqname(Outlet), spec=Outlet)
    @patch(fqname(Inlet), spec=Inlet)
    def test_on_shutdown_outlet_exception_catch(self, inlet1, outlet1, outlet2):
        logging.getLogger('databay.Link').setLevel(logging.WARNING)
        outlet1.try_shutdown.side_effect = lambda: exec('raise(RuntimeError())')
        link = Link([inlet1], [outlet1, outlet2], timedelta(seconds=1), tags='test_on_shutdown', ignore_exceptions=True)

        with self.assertLogs(logging.getLogger('databay.Link'), level='ERROR') as cm:
            link.on_shutdown()
        self.assertTrue('on_shutdown outlet exception: "" for outlet:' in ';'.join(cm.output), cm.output)

        inlet1.try_shutdown.assert_called()
        outlet1.try_shutdown.assert_called()
        outlet2.try_shutdown.assert_called()

    def test_single_tag(self):
        tag = 'tagA'
        link = Link([], [], timedelta(seconds=1), tags=tag)
        self.assertEqual(link.tags, [tag])

    def test_multiple_tags(self):
        tagA = 'tagA'
        tagB = 'tagB'
        link = Link([], [], timedelta(seconds=1), tags=[tagA, tagB])
        self.assertEqual(link.tags, [tagA, tagB])

    def test_tag_as_name(self):
        link_name = 'link_name'
        link = Link([], [], timedelta(seconds=1), name=link_name)
        self.assertEqual(link_name, link.tags[0])

    def test_name_from_tag(self):
        link_name = 'link_name'
        link = Link([], [], timedelta(seconds=1), tags=[link_name])
        self.assertEqual(link.name, link.tags[0])
>>>>>>> b93a6e12
<|MERGE_RESOLUTION|>--- conflicted
+++ resolved
@@ -296,9 +296,6 @@
 
     def test_float_to_timedelta(self):
         link = Link([], [], 1.5, name='test_float_interval_coerced')
-<<<<<<< HEAD
-        self.assertEquals(link._interval, timedelta(seconds=1.5))
-=======
         self.assertEqual(link._interval, timedelta(seconds=1.5))
 
     @patch(fqname(Outlet), spec=Outlet)
@@ -428,5 +425,4 @@
     def test_name_from_tag(self):
         link_name = 'link_name'
         link = Link([], [], timedelta(seconds=1), tags=[link_name])
-        self.assertEqual(link.name, link.tags[0])
->>>>>>> b93a6e12
+        self.assertEqual(link.name, link.tags[0])