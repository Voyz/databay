--- conflicted
+++ resolved
@@ -63,12 +63,7 @@
     @patch(fqname(Inlet), spec=Inlet, _pull=pull_mock())
     def test_exception_inlet(self, inlet, outlet):
         inlet._pull.side_effect = DummyException('Test exception')
-<<<<<<< HEAD
-        link = Link([inlet], [outlet], timedelta(seconds=1),
-                    ignore_exceptions=False, name='test_exception_inlet')
-=======
-        link = Link([inlet], [outlet], timedelta(seconds=1), catch_exceptions=False, tags='test_exception_inlet')
->>>>>>> 56c1f77c
+        link = Link([inlet], [outlet], timedelta(seconds=1), ignore_exceptions=False, tags='test_exception_inlet')
 
         self.assertRaises(DummyException, link.transfer)
 
@@ -82,12 +77,9 @@
         # inlet._pull.side_effect = pull_mock
         # inlet._pull.return_value = Future()
         outlet._push.side_effect = DummyException('Test exception')
-<<<<<<< HEAD
+        link = Link([inlet], [outlet], timedelta(seconds=1), ignore_exceptions=False, tags='test_exception_outlet')
         link = Link([inlet], [outlet], timedelta(seconds=1),
-                    ignore_exceptions=False, name='test_exception_outlet')
-=======
-        link = Link([inlet], [outlet], timedelta(seconds=1), catch_exceptions=False, tags='test_exception_outlet')
->>>>>>> 56c1f77c
+                    ignore_exceptions=False, tags='test_exception_outlet')
 
         self.assertRaises(DummyException, link.transfer)
 
@@ -100,12 +92,8 @@
         logging.getLogger('databay.Link').setLevel(logging.CRITICAL)
         inlet._pull.side_effect = DummyException('Test inlet exception')
         outlet._push.side_effect = DummyException('Test outlet exception')
-<<<<<<< HEAD
         link = Link([inlet], [outlet], timedelta(seconds=1),
-                    name='test_exception_caught', ignore_exceptions=True)
-=======
-        link = Link([inlet], [outlet], timedelta(seconds=1), tags='test_exception_caught', catch_exceptions=True)
->>>>>>> 56c1f77c
+                    tags='test_exception_caught', ignore_exceptions=True)
 
         try:
             link.transfer()
@@ -130,12 +118,8 @@
                 'Test outlet1 exception')
             # inlet1._pull.return_value = inlet_future
             # inlet2._pull.return_value = inlet_future
-<<<<<<< HEAD
             link = Link([inlet1, inlet2], [outlet1, outlet2], timedelta(
-                seconds=1), name='test_ignore_partial_exception', copy_records=False, ignore_exceptions=True)
-=======
-            link = Link([inlet1, inlet2], [outlet1, outlet2], timedelta(seconds=1), tags='test_catch_partial_exception', copy_records=False, catch_exceptions=True)
->>>>>>> 56c1f77c
+                seconds=1), tags='test_ignore_partial_exception', copy_records=False, ignore_exceptions=True)
 
             # results = [object()]
             results = await inlet2._pull(None)
@@ -330,11 +314,7 @@
     def test_on_start_inlet_exception_catch(self, inlet1, outlet1):
         logging.getLogger('databay.Link').setLevel(logging.WARNING)
         inlet1.try_start.side_effect = lambda: exec('raise(RuntimeError())')
-<<<<<<< HEAD
-        link = Link([inlet1], [outlet1], timedelta(seconds=1), name='test_on_start', ignore_exceptions=True)
-=======
-        link = Link([inlet1], [outlet1], timedelta(seconds=1), tags='test_on_start', catch_exceptions=True)
->>>>>>> 56c1f77c
+        link = Link([inlet1], [outlet1], timedelta(seconds=1), tags='test_on_start', ignore_exceptions=True)
 
         with self.assertLogs(logging.getLogger('databay.Link'), level='ERROR') as cm:
             link.on_start()
@@ -362,11 +342,7 @@
     def test_on_start_outlet_exception_catch(self, inlet1, outlet1, outlet2):
         logging.getLogger('databay.Link').setLevel(logging.WARNING)
         outlet1.try_start.side_effect = lambda: exec('raise(RuntimeError())')
-<<<<<<< HEAD
-        link = Link([inlet1], [outlet1, outlet2], timedelta(seconds=1), name='test_on_start', ignore_exceptions=True)
-=======
-        link = Link([inlet1], [outlet1, outlet2], timedelta(seconds=1), tags='test_on_start', catch_exceptions=True)
->>>>>>> 56c1f77c
+        link = Link([inlet1], [outlet1, outlet2], timedelta(seconds=1), tags='test_on_start', ignore_exceptions=True)
 
         with self.assertLogs(logging.getLogger('databay.Link'), level='ERROR') as cm:
             link.on_start()
@@ -392,11 +368,7 @@
     def test_on_shutdown_inlet_exception_catch(self, inlet1, outlet1):
         logging.getLogger('databay.Link').setLevel(logging.WARNING)
         inlet1.try_shutdown.side_effect = lambda: exec('raise(RuntimeError())')
-<<<<<<< HEAD
-        link = Link([inlet1], [outlet1], timedelta(seconds=1), name='test_on_shutdown', ignore_exceptions=True)
-=======
-        link = Link([inlet1], [outlet1], timedelta(seconds=1), tags='test_on_shutdown', catch_exceptions=True)
->>>>>>> 56c1f77c
+        link = Link([inlet1], [outlet1], timedelta(seconds=1), tags='test_on_shutdown', ignore_exceptions=True)
 
         with self.assertLogs(logging.getLogger('databay.Link'), level='ERROR') as cm:
             link.on_shutdown()
@@ -424,11 +396,7 @@
     def test_on_shutdown_outlet_exception_catch(self, inlet1, outlet1, outlet2):
         logging.getLogger('databay.Link').setLevel(logging.WARNING)
         outlet1.try_shutdown.side_effect = lambda: exec('raise(RuntimeError())')
-<<<<<<< HEAD
-        link = Link([inlet1], [outlet1, outlet2], timedelta(seconds=1), name='test_on_shutdown', ignore_exceptions=True)
-=======
-        link = Link([inlet1], [outlet1, outlet2], timedelta(seconds=1), tags='test_on_shutdown', catch_exceptions=True)
->>>>>>> 56c1f77c
+        link = Link([inlet1], [outlet1, outlet2], timedelta(seconds=1), tags='test_on_shutdown', ignore_exceptions=True)
 
         with self.assertLogs(logging.getLogger('databay.Link'), level='ERROR') as cm:
             link.on_shutdown()
