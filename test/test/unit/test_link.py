import asyncio
import logging
from asyncio import Future
from datetime import timedelta
from unittest import TestCase, mock
from unittest.mock import MagicMock, patch

import databay
from databay import Inlet, Outlet
from databay.errors import InvalidNodeError
from databay.link import Link
from test_utils import DummyException, fqname


# monkey patch the MagicMock's await
async def async_magic():
    pass
MagicMock.__await__ = lambda x: async_magic().__await__()


def pull_mock(rv=None):
    if rv is None:
        rv = [object()]

    async def pull_coro(_):
        return rv

    return mock.MagicMock(side_effect=pull_coro)


class DummyIterable():
    def __iter__(self):
        raise DummyException()


class TestLink(TestCase):

    @patch(fqname(Outlet), spec=Outlet)
    @patch(fqname(Inlet), spec=Inlet, _pull=pull_mock())
    def test_transfer(self, inlet, outlet):
<<<<<<< HEAD
        link = Link([inlet], [outlet], timedelta(seconds=1), tags='test_update')
=======
        link = Link([inlet], [outlet], timedelta(
            seconds=1), name='test_update')
>>>>>>> c9a4b90c

        link.transfer()

        inlet._pull.assert_called()
        outlet._push.assert_called()

    @patch(fqname(Outlet), spec=Outlet)
    @patch(fqname(Inlet), spec=Inlet, _pull=pull_mock())
    def test_run(self, inlet, outlet):
        async def task():
<<<<<<< HEAD
            link = Link([inlet], [outlet], timedelta(seconds=1), tags='test_run', copy_records=False)
=======
            link = Link([inlet], [outlet], timedelta(seconds=1),
                        name='test_run', copy_records=False)
>>>>>>> c9a4b90c

            inlet_result = await inlet._pull(None)
            await link._run()

            inlet._pull.assert_called()
            outlet._push.assert_called_with(inlet_result, mock.ANY)

        asyncio.run(task())

    @patch(fqname(Outlet), spec=Outlet)
    @patch(fqname(Inlet), spec=Inlet, _pull=pull_mock())
    def test_exception_inlet(self, inlet, outlet):
        inlet._pull.side_effect = DummyException('Test exception')
<<<<<<< HEAD
        link = Link([inlet], [outlet], timedelta(seconds=1), catch_exceptions=False, tags='test_exception_inlet')
=======
        link = Link([inlet], [outlet], timedelta(seconds=1),
                    catch_exceptions=False, name='test_exception_inlet')
>>>>>>> c9a4b90c

        self.assertRaises(DummyException, link.transfer)

        inlet._pull.assert_called()
        outlet._push.assert_not_called()

    @patch(fqname(Outlet), spec=Outlet)
    @patch(fqname(Inlet), spec=Inlet, _pull=pull_mock())
    def test_exception_outlet(self, inlet, outlet):
        # inlet._pull.return_value, _ = self.inlet_return()
        # inlet._pull.side_effect = pull_mock
        # inlet._pull.return_value = Future()
        outlet._push.side_effect = DummyException('Test exception')
<<<<<<< HEAD
        link = Link([inlet], [outlet], timedelta(seconds=1), catch_exceptions=False, tags='test_exception_outlet')
=======
        link = Link([inlet], [outlet], timedelta(seconds=1),
                    catch_exceptions=False, name='test_exception_outlet')
>>>>>>> c9a4b90c

        self.assertRaises(DummyException, link.transfer)

        inlet._pull.assert_called()
        outlet._push.assert_called()

    @patch(fqname(Outlet), spec=Outlet)
    @patch(fqname(Inlet), spec=Inlet, _pull=pull_mock())
    def test_exception_caught(self, inlet, outlet):
        logging.getLogger('databay.Link').setLevel(logging.CRITICAL)
        inlet._pull.side_effect = DummyException('Test inlet exception')
        outlet._push.side_effect = DummyException('Test outlet exception')
<<<<<<< HEAD
        link = Link([inlet], [outlet], timedelta(seconds=1), tags='test_exception_caught', catch_exceptions=True)
=======
        link = Link([inlet], [outlet], timedelta(seconds=1),
                    name='test_exception_caught', catch_exceptions=True)
>>>>>>> c9a4b90c

        try:
            link.transfer()
        except Exception as e:
            self.fail(f'Should not raise exception: {e}')

        inlet._pull.assert_called()
        outlet._push.assert_called()

    # check that one exception doesn't halt other inlets or outlets
    @patch(fqname(Outlet), spec=Outlet)
    @patch(fqname(Outlet), spec=Outlet)
    @patch(fqname(Inlet), spec=Inlet, _pull=pull_mock())
    @patch(fqname(Inlet), spec=Inlet, _pull=pull_mock())
    def test_catch_partial_exception(self, inlet1, inlet2, outlet1, outlet2):
        logging.getLogger('databay.Link').setLevel(logging.CRITICAL)

        async def task():
            # inlet_future = Future()
            inlet1._pull.side_effect = DummyException('Test inlet1 exception')
            outlet1._push.side_effect = DummyException(
                'Test outlet1 exception')
            # inlet1._pull.return_value = inlet_future
            # inlet2._pull.return_value = inlet_future
<<<<<<< HEAD
            link = Link([inlet1, inlet2], [outlet1, outlet2], timedelta(seconds=1), tags='test_catch_partial_exception', copy_records=False, catch_exceptions=True)
=======
            link = Link([inlet1, inlet2], [outlet1, outlet2], timedelta(
                seconds=1), name='test_catch_partial_exception', copy_records=False, catch_exceptions=True)
>>>>>>> c9a4b90c

            # results = [object()]
            results = await inlet2._pull(None)
            # inlet_future.set_result(results)

            await link._run()

            inlet1._pull.assert_called()
            inlet2._pull.assert_called()
            outlet1._push.assert_called_with(results, mock.ANY)
            outlet2._push.assert_called_with(results, mock.ANY)

        asyncio.run(task())

    @patch(fqname(Outlet), spec=Outlet)
    @patch(fqname(Inlet), spec=Inlet, _pull=pull_mock())
    def test_on_start(self, inlet1, outlet1):
        type(inlet1).active = mock.PropertyMock(return_value=False)
        type(outlet1).active = mock.PropertyMock(return_value=False)
<<<<<<< HEAD
        link = Link([inlet1], [outlet1], timedelta(seconds=1), tags='test_on_start')
=======
        link = Link([inlet1], [outlet1], timedelta(
            seconds=1), name='test_on_start')
>>>>>>> c9a4b90c

        link.on_start()

        inlet1.try_start.assert_called()
        outlet1.try_start.assert_called()

    @patch(fqname(Outlet), spec=Outlet)
    @patch(fqname(Inlet), spec=Inlet, _pull=pull_mock())
    def test_on_start_already_active(self, inlet1, outlet1):
        type(inlet1).active = mock.PropertyMock(return_value=True)
        type(outlet1).active = mock.PropertyMock(return_value=True)
<<<<<<< HEAD
        link = Link([inlet1], [outlet1], timedelta(seconds=1), tags='test_on_start_already_active')
=======
        link = Link([inlet1], [outlet1], timedelta(seconds=1),
                    name='test_on_start_already_active')
>>>>>>> c9a4b90c

        link.on_start()

        inlet1.on_start.assert_not_called()
        outlet1.on_start.assert_not_called()

    @patch(fqname(Outlet), spec=Outlet)
    @patch(fqname(Inlet), spec=Inlet, _pull=pull_mock())
    def test_on_shutdown(self, inlet1, outlet1):
        type(inlet1).active = mock.PropertyMock(return_value=True)
        type(outlet1).active = mock.PropertyMock(return_value=True)
<<<<<<< HEAD
        link = Link([inlet1], [outlet1], timedelta(seconds=1), tags='test_on_shutdown')
=======
        link = Link([inlet1], [outlet1], timedelta(
            seconds=1), name='test_on_shutdown')
>>>>>>> c9a4b90c

        link.on_shutdown()

        inlet1.try_shutdown.assert_called()
        outlet1.try_shutdown.assert_called()

    @patch(fqname(Outlet), spec=Outlet)
    @patch(fqname(Inlet), spec=Inlet)
    def test_on_shutdown_already_inactive(self, inlet1, outlet1):
        type(inlet1).active = mock.PropertyMock(return_value=False)
        type(outlet1).active = mock.PropertyMock(return_value=False)
<<<<<<< HEAD
        link = Link([inlet1], [outlet1], timedelta(seconds=1), tags='test_on_shutdown_already_inactive')
=======
        link = Link([inlet1], [outlet1], timedelta(seconds=1),
                    name='test_on_shutdown_already_inactive')
>>>>>>> c9a4b90c

        link.on_shutdown()

        inlet1.on_shutdown.assert_not_called()
        outlet1.on_shutdown.assert_not_called()

    @patch(fqname(Inlet), spec=Inlet, _pull=pull_mock())
    def test_add_inlet(self, inlet1):
        link = Link([], [], timedelta(seconds=1), tags='test_add_inlet')

        link.add_inlets(inlet1)

        self.assertEqual(link.inlets, [inlet1])

    @patch(fqname(Inlet), spec=Inlet, _pull=pull_mock())
    @patch(fqname(Inlet), spec=Inlet, _pull=pull_mock())
    def test_add_inlet_multiple(self, inlet1, inlet2):
<<<<<<< HEAD
        link = Link([], [], timedelta(seconds=1), tags='test_add_inlet_multiple')
=======
        link = Link([], [], timedelta(seconds=1),
                    name='test_add_inlet_multiple')
>>>>>>> c9a4b90c

        link.add_inlets([inlet1, inlet2])

        self.assertEqual(link.inlets, [inlet1, inlet2])

    @patch(fqname(Inlet), spec=Inlet, _pull=pull_mock())
    def test_add_inlet_same(self, inlet1):
        link = Link([], [], timedelta(seconds=1), tags='test_add_inlet_same')

        link.add_inlets(inlet1)
        self.assertRaises(InvalidNodeError, link.add_inlets, inlet1)

        self.assertEqual(link.inlets, [inlet1])

    @patch(fqname(Inlet), spec=Inlet, _pull=pull_mock())
    @patch(fqname(Inlet), spec=Inlet, _pull=pull_mock())
    def test_remove_inlet(self, inlet1, inlet2):
        link = Link([], [], timedelta(seconds=1), tags='test_remove_inlet')

        link.add_inlets([inlet1, inlet2])
        link.remove_inlets(inlet2)

        self.assertEqual(link.inlets, [inlet1])

    @patch(fqname(Inlet), spec=Inlet, _pull=pull_mock())
    @patch(fqname(Inlet), spec=Inlet, _pull=pull_mock())
    def test_remove_inlet_invalid(self, inlet1, inlet2):
<<<<<<< HEAD
        link = Link([], [], timedelta(seconds=1), tags='test_remove_inlet_invalid')
=======
        link = Link([], [], timedelta(seconds=1),
                    name='test_remove_inlet_invalid')
>>>>>>> c9a4b90c

        link.add_inlets([inlet1])

        self.assertRaises(InvalidNodeError, link.remove_inlets, inlet2)
        self.assertEqual(link.inlets, [inlet1])

    @patch(fqname(Outlet), spec=Outlet)
    def test_add_outlet(self, outlet1):
        link = Link([], [], timedelta(seconds=1), tags='test_add_outlet')

        link.add_outlets(outlet1)

        self.assertEqual(link.outlets, [outlet1])

    @patch(fqname(Outlet), spec=Outlet)
    @patch(fqname(Outlet), spec=Outlet)
    def test_add_outlet_multiple(self, outlet1, outlet2):
<<<<<<< HEAD
        link = Link([], [], timedelta(seconds=1), tags='test_add_outlet_multiple')
=======
        link = Link([], [], timedelta(seconds=1),
                    name='test_add_outlet_multiple')
>>>>>>> c9a4b90c

        link.add_outlets([outlet1, outlet2])

        self.assertEqual(link.outlets, [outlet1, outlet2])

    @patch(fqname(Outlet), spec=Outlet)
    def test_add_outlet_same(self, outlet1):
        link = Link([], [], timedelta(seconds=1), tags='test_add_outlet_same')

        link.add_outlets(outlet1)
        self.assertRaises(InvalidNodeError, link.add_outlets, outlet1)

        self.assertEqual(link.outlets, [outlet1])

    @patch(fqname(Outlet), spec=Outlet)
    @patch(fqname(Outlet), spec=Outlet)
    def test_remove_outlet(self, outlet1, outlet2):
        link = Link([], [], timedelta(seconds=1), tags='test_remove_outlet')

        link.add_outlets([outlet1, outlet2])
        link.remove_outlets(outlet2)

        self.assertEqual(link.outlets, [outlet1])

    @patch(fqname(Outlet), spec=Outlet)
    @patch(fqname(Outlet), spec=Outlet)
    def test_remove_outlet_invalid(self, outlet1, outlet2):
<<<<<<< HEAD
        link = Link([], [], timedelta(seconds=1), tags='test_remove_outlet_invalid')
=======
        link = Link([], [], timedelta(seconds=1),
                    name='test_remove_outlet_invalid')
>>>>>>> c9a4b90c

        link.add_outlets([outlet1])

        self.assertRaises(InvalidNodeError, link.remove_outlets, outlet2)
        self.assertEqual(link.outlets, [outlet1])

    # this rv is invalid, should be a list
    @patch(fqname(Inlet), spec=Inlet, _pull=pull_mock(object()))
    def xtest_non_iterable_raised(self, inlet1):
        logging.getLogger('databay.Link').setLevel(logging.ERROR)
<<<<<<< HEAD
        link = Link([inlet1], [], timedelta(seconds=1), tags='test_non_iterable_raised')
=======
        link = Link([inlet1], [], timedelta(seconds=1),
                    name='test_non_iterable_raised')
>>>>>>> c9a4b90c
        with self.assertRaisesRegex(TypeError, 'Inlets must return iterable'):
            link.transfer()

    # this rv will raise DummyException
    @patch(fqname(Inlet), spec=Inlet, _pull=pull_mock(DummyIterable()))
    def test_generic_error_raised(self, inlet1):
        logging.getLogger('databay.Link').setLevel(logging.ERROR)
<<<<<<< HEAD
        link = Link([inlet1], [], timedelta(seconds=1), tags='test_generic_error_raised')
=======
        link = Link([inlet1], [], timedelta(seconds=1),
                    name='test_generic_error_raised')
>>>>>>> c9a4b90c
        # with self.assertRaisesRegex(TypeError, databay.link._ITERABLE_EXCEPTION):
        self.assertRaises(DummyException, link.transfer)

    def test_integer_to_timedelta(self):
        link = Link([], [], 1, name='test_integer_interval_coerced')
        self.assertEquals(link._interval, timedelta(seconds=1))

<<<<<<< HEAD
    @patch(fqname(Outlet), spec=Outlet)
    @patch(fqname(Inlet), spec=Inlet, _pull=pull_mock())
    @patch(fqname(Inlet), spec=Inlet, _pull=pull_mock(object())) # this rv is invalid, should be a list
    def xtest_non_iterable_caught(self, inlet1, inlet2, outlet1):
        logging.getLogger('databay.Link').setLevel(logging.CRITICAL)
        link = Link([inlet1, inlet2], [outlet1], timedelta(seconds=1), tags='test_non_iterable_caught', catch_exceptions=True)
        results = asyncio.run(inlet2._pull(None))
        link.transfer()
        outlet1._push.assert_called_with(results, mock.ANY)

    @patch(fqname(Outlet), spec=Outlet)
    @patch(fqname(Inlet), spec=Inlet, _pull=pull_mock())
    @patch(fqname(Inlet), spec=Inlet, _pull=pull_mock(DummyIterable())) # this rv will raise DummyException
    def xtest_generic_error_caught(self, inlet1, inlet2, outlet1):
        logging.getLogger('databay.Link').setLevel(logging.CRITICAL)
        link = Link([inlet1, inlet2], [outlet1], timedelta(seconds=1), tags='test_generic_error_caught', catch_exceptions=True)
        results = asyncio.run(inlet2._pull(None))
        link.transfer()
        outlet1._push.assert_called_with(results, mock.ANY)
=======
    def test_float_to_timedelta(self):
        link = Link([], [], 1.5, name='test_float_interval_coerced')
        self.assertEquals(link._interval, timedelta(seconds=1.5))
>>>>>>> c9a4b90c

    @patch(fqname(Outlet), spec=Outlet)
    @patch(fqname(Inlet), spec=Inlet)
    def test_on_start_inlet_exception_raise(self, inlet1, outlet1):
        inlet1.try_start.side_effect = lambda: exec('raise(RuntimeError())')
        link = Link([inlet1], [outlet1], timedelta(seconds=1), tags='test_on_start')

        self.assertRaises(RuntimeError, link.on_start)

        inlet1.try_start.assert_called()
        outlet1.try_start.assert_not_called()

    @patch(fqname(Outlet), spec=Outlet)
    @patch(fqname(Inlet), spec=Inlet)
    def test_on_start_inlet_exception_catch(self, inlet1, outlet1):
        logging.getLogger('databay.Link').setLevel(logging.WARNING)
        inlet1.try_start.side_effect = lambda: exec('raise(RuntimeError())')
        link = Link([inlet1], [outlet1], timedelta(seconds=1), tags='test_on_start', catch_exceptions=True)

        with self.assertLogs(logging.getLogger('databay.Link'), level='ERROR') as cm:
            link.on_start()
        self.assertTrue('on_start inlet exception: "" for inlet:' in ';'.join(cm.output))

        inlet1.try_start.assert_called()
        outlet1.try_start.assert_called()

    @patch(fqname(Outlet), spec=Outlet)
    @patch(fqname(Outlet), spec=Outlet)
    @patch(fqname(Inlet), spec=Inlet)
    def test_on_start_outlet_exception_raise(self, inlet1, outlet1, outlet2):
        outlet1.try_start.side_effect = lambda: exec('raise(RuntimeError())')
        link = Link([inlet1], [outlet1, outlet2], timedelta(seconds=1), tags='test_on_start')

        self.assertRaises(RuntimeError, link.on_start)

        inlet1.try_start.assert_called()
        outlet1.try_start.assert_called()
        outlet2.try_start.assert_not_called()

    @patch(fqname(Outlet), spec=Outlet)
    @patch(fqname(Outlet), spec=Outlet)
    @patch(fqname(Inlet), spec=Inlet)
    def test_on_start_outlet_exception_catch(self, inlet1, outlet1, outlet2):
        logging.getLogger('databay.Link').setLevel(logging.WARNING)
        outlet1.try_start.side_effect = lambda: exec('raise(RuntimeError())')
        link = Link([inlet1], [outlet1, outlet2], timedelta(seconds=1), tags='test_on_start', catch_exceptions=True)

        with self.assertLogs(logging.getLogger('databay.Link'), level='ERROR') as cm:
            link.on_start()
        self.assertTrue('on_start outlet exception: "" for outlet:' in ';'.join(cm.output), cm.output)

        inlet1.try_start.assert_called()
        outlet1.try_start.assert_called()
        outlet2.try_start.assert_called()

    @patch(fqname(Outlet), spec=Outlet)
    @patch(fqname(Inlet), spec=Inlet)
    def test_on_shutdown_inlet_exception_raise(self, inlet1, outlet1):
        inlet1.try_shutdown.side_effect = lambda: exec('raise(RuntimeError())')
        link = Link([inlet1], [outlet1], timedelta(seconds=1), tags='test_on_shutdown')

        self.assertRaises(RuntimeError, link.on_shutdown)

        inlet1.try_shutdown.assert_called()
        outlet1.try_shutdown.assert_not_called()

    @patch(fqname(Outlet), spec=Outlet)
    @patch(fqname(Inlet), spec=Inlet)
    def test_on_shutdown_inlet_exception_catch(self, inlet1, outlet1):
        logging.getLogger('databay.Link').setLevel(logging.WARNING)
        inlet1.try_shutdown.side_effect = lambda: exec('raise(RuntimeError())')
        link = Link([inlet1], [outlet1], timedelta(seconds=1), tags='test_on_shutdown', catch_exceptions=True)

        with self.assertLogs(logging.getLogger('databay.Link'), level='ERROR') as cm:
            link.on_shutdown()
        self.assertTrue('on_shutdown inlet exception: "" for inlet:' in ';'.join(cm.output), cm.output)

        inlet1.try_shutdown.assert_called()
        outlet1.try_shutdown.assert_called()

    @patch(fqname(Outlet), spec=Outlet)
    @patch(fqname(Outlet), spec=Outlet)
    @patch(fqname(Inlet), spec=Inlet)
    def test_on_shutdown_outlet_exception_raise(self, inlet1, outlet1, outlet2):
        outlet1.try_shutdown.side_effect = lambda: exec('raise(RuntimeError())')
        link = Link([inlet1], [outlet1, outlet2], timedelta(seconds=1), tags='test_on_shutdown')

        self.assertRaises(RuntimeError, link.on_shutdown)

        inlet1.try_shutdown.assert_called()
        outlet1.try_shutdown.assert_called()
        outlet2.try_shutdown.assert_not_called()

    @patch(fqname(Outlet), spec=Outlet)
    @patch(fqname(Outlet), spec=Outlet)
    @patch(fqname(Inlet), spec=Inlet)
    def test_on_shutdown_outlet_exception_catch(self, inlet1, outlet1, outlet2):
        logging.getLogger('databay.Link').setLevel(logging.WARNING)
        outlet1.try_shutdown.side_effect = lambda: exec('raise(RuntimeError())')
        link = Link([inlet1], [outlet1, outlet2], timedelta(seconds=1), tags='test_on_shutdown', catch_exceptions=True)

        with self.assertLogs(logging.getLogger('databay.Link'), level='ERROR') as cm:
            link.on_shutdown()
        self.assertTrue('on_shutdown outlet exception: "" for outlet:' in ';'.join(cm.output), cm.output)

        inlet1.try_shutdown.assert_called()
        outlet1.try_shutdown.assert_called()
        outlet2.try_shutdown.assert_called()

    def test_single_tag(self):
        tag = 'tagA'
        link = Link([], [], timedelta(seconds=1), tags=tag)
        self.assertEqual(link.tags, [tag])

    def test_multiple_tags(self):
        tagA = 'tagA'
        tagB = 'tagB'
        link = Link([], [], timedelta(seconds=1), tags=[tagA, tagB])
        self.assertEqual(link.tags, [tagA, tagB])

    def test_tag_as_name(self):
        link_name = 'link_name'
        link = Link([], [], timedelta(seconds=1), name=link_name)
        self.assertEqual(link_name, link.tags[0])

    def test_name_from_tag(self):
        link_name = 'link_name'
        link = Link([], [], timedelta(seconds=1), tags=[link_name])
        self.assertEqual(link.name, link.tags[0])<|MERGE_RESOLUTION|>--- conflicted
+++ resolved
@@ -38,12 +38,7 @@
     @patch(fqname(Outlet), spec=Outlet)
     @patch(fqname(Inlet), spec=Inlet, _pull=pull_mock())
     def test_transfer(self, inlet, outlet):
-<<<<<<< HEAD
         link = Link([inlet], [outlet], timedelta(seconds=1), tags='test_update')
-=======
-        link = Link([inlet], [outlet], timedelta(
-            seconds=1), name='test_update')
->>>>>>> c9a4b90c
 
         link.transfer()
 
@@ -54,12 +49,7 @@
     @patch(fqname(Inlet), spec=Inlet, _pull=pull_mock())
     def test_run(self, inlet, outlet):
         async def task():
-<<<<<<< HEAD
             link = Link([inlet], [outlet], timedelta(seconds=1), tags='test_run', copy_records=False)
-=======
-            link = Link([inlet], [outlet], timedelta(seconds=1),
-                        name='test_run', copy_records=False)
->>>>>>> c9a4b90c
 
             inlet_result = await inlet._pull(None)
             await link._run()
@@ -73,12 +63,7 @@
     @patch(fqname(Inlet), spec=Inlet, _pull=pull_mock())
     def test_exception_inlet(self, inlet, outlet):
         inlet._pull.side_effect = DummyException('Test exception')
-<<<<<<< HEAD
         link = Link([inlet], [outlet], timedelta(seconds=1), catch_exceptions=False, tags='test_exception_inlet')
-=======
-        link = Link([inlet], [outlet], timedelta(seconds=1),
-                    catch_exceptions=False, name='test_exception_inlet')
->>>>>>> c9a4b90c
 
         self.assertRaises(DummyException, link.transfer)
 
@@ -92,12 +77,7 @@
         # inlet._pull.side_effect = pull_mock
         # inlet._pull.return_value = Future()
         outlet._push.side_effect = DummyException('Test exception')
-<<<<<<< HEAD
         link = Link([inlet], [outlet], timedelta(seconds=1), catch_exceptions=False, tags='test_exception_outlet')
-=======
-        link = Link([inlet], [outlet], timedelta(seconds=1),
-                    catch_exceptions=False, name='test_exception_outlet')
->>>>>>> c9a4b90c
 
         self.assertRaises(DummyException, link.transfer)
 
@@ -110,12 +90,7 @@
         logging.getLogger('databay.Link').setLevel(logging.CRITICAL)
         inlet._pull.side_effect = DummyException('Test inlet exception')
         outlet._push.side_effect = DummyException('Test outlet exception')
-<<<<<<< HEAD
         link = Link([inlet], [outlet], timedelta(seconds=1), tags='test_exception_caught', catch_exceptions=True)
-=======
-        link = Link([inlet], [outlet], timedelta(seconds=1),
-                    name='test_exception_caught', catch_exceptions=True)
->>>>>>> c9a4b90c
 
         try:
             link.transfer()
@@ -140,12 +115,7 @@
                 'Test outlet1 exception')
             # inlet1._pull.return_value = inlet_future
             # inlet2._pull.return_value = inlet_future
-<<<<<<< HEAD
             link = Link([inlet1, inlet2], [outlet1, outlet2], timedelta(seconds=1), tags='test_catch_partial_exception', copy_records=False, catch_exceptions=True)
-=======
-            link = Link([inlet1, inlet2], [outlet1, outlet2], timedelta(
-                seconds=1), name='test_catch_partial_exception', copy_records=False, catch_exceptions=True)
->>>>>>> c9a4b90c
 
             # results = [object()]
             results = await inlet2._pull(None)
@@ -165,12 +135,7 @@
     def test_on_start(self, inlet1, outlet1):
         type(inlet1).active = mock.PropertyMock(return_value=False)
         type(outlet1).active = mock.PropertyMock(return_value=False)
-<<<<<<< HEAD
         link = Link([inlet1], [outlet1], timedelta(seconds=1), tags='test_on_start')
-=======
-        link = Link([inlet1], [outlet1], timedelta(
-            seconds=1), name='test_on_start')
->>>>>>> c9a4b90c
 
         link.on_start()
 
@@ -182,12 +147,7 @@
     def test_on_start_already_active(self, inlet1, outlet1):
         type(inlet1).active = mock.PropertyMock(return_value=True)
         type(outlet1).active = mock.PropertyMock(return_value=True)
-<<<<<<< HEAD
         link = Link([inlet1], [outlet1], timedelta(seconds=1), tags='test_on_start_already_active')
-=======
-        link = Link([inlet1], [outlet1], timedelta(seconds=1),
-                    name='test_on_start_already_active')
->>>>>>> c9a4b90c
 
         link.on_start()
 
@@ -199,12 +159,7 @@
     def test_on_shutdown(self, inlet1, outlet1):
         type(inlet1).active = mock.PropertyMock(return_value=True)
         type(outlet1).active = mock.PropertyMock(return_value=True)
-<<<<<<< HEAD
         link = Link([inlet1], [outlet1], timedelta(seconds=1), tags='test_on_shutdown')
-=======
-        link = Link([inlet1], [outlet1], timedelta(
-            seconds=1), name='test_on_shutdown')
->>>>>>> c9a4b90c
 
         link.on_shutdown()
 
@@ -216,12 +171,7 @@
     def test_on_shutdown_already_inactive(self, inlet1, outlet1):
         type(inlet1).active = mock.PropertyMock(return_value=False)
         type(outlet1).active = mock.PropertyMock(return_value=False)
-<<<<<<< HEAD
         link = Link([inlet1], [outlet1], timedelta(seconds=1), tags='test_on_shutdown_already_inactive')
-=======
-        link = Link([inlet1], [outlet1], timedelta(seconds=1),
-                    name='test_on_shutdown_already_inactive')
->>>>>>> c9a4b90c
 
         link.on_shutdown()
 
@@ -239,12 +189,7 @@
     @patch(fqname(Inlet), spec=Inlet, _pull=pull_mock())
     @patch(fqname(Inlet), spec=Inlet, _pull=pull_mock())
     def test_add_inlet_multiple(self, inlet1, inlet2):
-<<<<<<< HEAD
         link = Link([], [], timedelta(seconds=1), tags='test_add_inlet_multiple')
-=======
-        link = Link([], [], timedelta(seconds=1),
-                    name='test_add_inlet_multiple')
->>>>>>> c9a4b90c
 
         link.add_inlets([inlet1, inlet2])
 
@@ -272,12 +217,7 @@
     @patch(fqname(Inlet), spec=Inlet, _pull=pull_mock())
     @patch(fqname(Inlet), spec=Inlet, _pull=pull_mock())
     def test_remove_inlet_invalid(self, inlet1, inlet2):
-<<<<<<< HEAD
         link = Link([], [], timedelta(seconds=1), tags='test_remove_inlet_invalid')
-=======
-        link = Link([], [], timedelta(seconds=1),
-                    name='test_remove_inlet_invalid')
->>>>>>> c9a4b90c
 
         link.add_inlets([inlet1])
 
@@ -295,12 +235,7 @@
     @patch(fqname(Outlet), spec=Outlet)
     @patch(fqname(Outlet), spec=Outlet)
     def test_add_outlet_multiple(self, outlet1, outlet2):
-<<<<<<< HEAD
         link = Link([], [], timedelta(seconds=1), tags='test_add_outlet_multiple')
-=======
-        link = Link([], [], timedelta(seconds=1),
-                    name='test_add_outlet_multiple')
->>>>>>> c9a4b90c
 
         link.add_outlets([outlet1, outlet2])
 
@@ -328,12 +263,7 @@
     @patch(fqname(Outlet), spec=Outlet)
     @patch(fqname(Outlet), spec=Outlet)
     def test_remove_outlet_invalid(self, outlet1, outlet2):
-<<<<<<< HEAD
         link = Link([], [], timedelta(seconds=1), tags='test_remove_outlet_invalid')
-=======
-        link = Link([], [], timedelta(seconds=1),
-                    name='test_remove_outlet_invalid')
->>>>>>> c9a4b90c
 
         link.add_outlets([outlet1])
 
@@ -344,12 +274,7 @@
     @patch(fqname(Inlet), spec=Inlet, _pull=pull_mock(object()))
     def xtest_non_iterable_raised(self, inlet1):
         logging.getLogger('databay.Link').setLevel(logging.ERROR)
-<<<<<<< HEAD
         link = Link([inlet1], [], timedelta(seconds=1), tags='test_non_iterable_raised')
-=======
-        link = Link([inlet1], [], timedelta(seconds=1),
-                    name='test_non_iterable_raised')
->>>>>>> c9a4b90c
         with self.assertRaisesRegex(TypeError, 'Inlets must return iterable'):
             link.transfer()
 
@@ -357,12 +282,7 @@
     @patch(fqname(Inlet), spec=Inlet, _pull=pull_mock(DummyIterable()))
     def test_generic_error_raised(self, inlet1):
         logging.getLogger('databay.Link').setLevel(logging.ERROR)
-<<<<<<< HEAD
         link = Link([inlet1], [], timedelta(seconds=1), tags='test_generic_error_raised')
-=======
-        link = Link([inlet1], [], timedelta(seconds=1),
-                    name='test_generic_error_raised')
->>>>>>> c9a4b90c
         # with self.assertRaisesRegex(TypeError, databay.link._ITERABLE_EXCEPTION):
         self.assertRaises(DummyException, link.transfer)
 
@@ -370,31 +290,9 @@
         link = Link([], [], 1, name='test_integer_interval_coerced')
         self.assertEquals(link._interval, timedelta(seconds=1))
 
-<<<<<<< HEAD
-    @patch(fqname(Outlet), spec=Outlet)
-    @patch(fqname(Inlet), spec=Inlet, _pull=pull_mock())
-    @patch(fqname(Inlet), spec=Inlet, _pull=pull_mock(object())) # this rv is invalid, should be a list
-    def xtest_non_iterable_caught(self, inlet1, inlet2, outlet1):
-        logging.getLogger('databay.Link').setLevel(logging.CRITICAL)
-        link = Link([inlet1, inlet2], [outlet1], timedelta(seconds=1), tags='test_non_iterable_caught', catch_exceptions=True)
-        results = asyncio.run(inlet2._pull(None))
-        link.transfer()
-        outlet1._push.assert_called_with(results, mock.ANY)
-
-    @patch(fqname(Outlet), spec=Outlet)
-    @patch(fqname(Inlet), spec=Inlet, _pull=pull_mock())
-    @patch(fqname(Inlet), spec=Inlet, _pull=pull_mock(DummyIterable())) # this rv will raise DummyException
-    def xtest_generic_error_caught(self, inlet1, inlet2, outlet1):
-        logging.getLogger('databay.Link').setLevel(logging.CRITICAL)
-        link = Link([inlet1, inlet2], [outlet1], timedelta(seconds=1), tags='test_generic_error_caught', catch_exceptions=True)
-        results = asyncio.run(inlet2._pull(None))
-        link.transfer()
-        outlet1._push.assert_called_with(results, mock.ANY)
-=======
     def test_float_to_timedelta(self):
         link = Link([], [], 1.5, name='test_float_interval_coerced')
         self.assertEquals(link._interval, timedelta(seconds=1.5))
->>>>>>> c9a4b90c
 
     @patch(fqname(Outlet), spec=Outlet)
     @patch(fqname(Inlet), spec=Inlet)
