--- conflicted
+++ resolved
@@ -93,14 +93,8 @@
         th.start()
         self.planner.pause()
         self.assertRaises(SchedulerAlreadyRunningError, self.planner.start)
-<<<<<<< HEAD
-        self.assertEqual(self.planner._scheduler.state,
-                         STATE_PAUSED, 'Scheduler should be paused')
-        self.planner.shutdown(False)
-=======
         self.assertEqual(self.planner._scheduler.state, STATE_PAUSED, 'Scheduler should be paused')
         self.planner.shutdown(wait=False)
->>>>>>> b93a6e12
 
         th.join(timeout=2)
         self.assertFalse(th.is_alive(), 'Thread should be stopped.')
@@ -108,14 +102,8 @@
     def test_shutdown(self):
         th = Thread(target=self.planner.start, daemon=True)
         th.start()
-<<<<<<< HEAD
-        self.planner.shutdown(False)
-        self.assertFalse(self.planner.running,
-                         'Scheduler should not be running')
-=======
         self.planner.shutdown(wait=False)
         self.assertFalse(self.planner.running, 'Scheduler should not be running')
->>>>>>> b93a6e12
         th.join(timeout=2)
         self.assertFalse(th.is_alive(), 'Thread should be stopped.')
 
@@ -123,14 +111,8 @@
         th = Thread(target=self.planner.start, daemon=True)
         th.start()
         self.planner.pause()
-<<<<<<< HEAD
-        self.assertEqual(self.planner._scheduler.state,
-                         STATE_PAUSED, 'Scheduler should be paused')
-        self.planner.shutdown(False)
-=======
         self.assertEqual(self.planner._scheduler.state, STATE_PAUSED, 'Scheduler should be paused')
         self.planner.shutdown(wait=False)
->>>>>>> b93a6e12
         th.join(timeout=2)
         self.assertFalse(th.is_alive(), 'Thread should be stopped.')
 
@@ -150,17 +132,9 @@
         th = Thread(target=self.planner.start, daemon=True)
         th.start()
         self.planner.pause()
-<<<<<<< HEAD
-        self.assertEqual(self.planner._scheduler.state,
-                         STATE_PAUSED, 'Scheduler should be paused')
-        self.planner.shutdown(False)
-        self.assertFalse(self.planner.running,
-                         'Scheduler should not be running')
-=======
         self.assertEqual(self.planner._scheduler.state, STATE_PAUSED, 'Scheduler should be paused')
         self.planner.shutdown(wait=False)
         self.assertFalse(self.planner.running, 'Scheduler should not be running')
->>>>>>> b93a6e12
         th.join(timeout=2)
         self.assertFalse(th.is_alive(), 'Thread should be stopped.')
 
@@ -209,12 +183,8 @@
         th.join(timeout=2)
         self.assertFalse(th.is_alive(), 'Thread should be stopped.')
 
-<<<<<<< HEAD
-    def _with_exception(self, link, catch_exceptions):
-=======
 
     def _with_exception(self, link, ignore_exceptions):
->>>>>>> b93a6e12
         logging.getLogger('databay').setLevel(logging.CRITICAL)
         # logging.getLogger('databay').setLevel(logging.INFO)
         self.planner = ApsPlanner(ignore_exceptions=ignore_exceptions)
@@ -228,27 +198,16 @@
         time.sleep(0.04)
         link.transfer.assert_called()
 
-<<<<<<< HEAD
-        if catch_exceptions:
-            self.assertTrue(self.planner.running,
-                            'Scheduler should be running')
-            self.planner.shutdown(False)
-=======
         if ignore_exceptions:
             self.assertTrue(self.planner.running, 'Scheduler should be running')
             self.planner.shutdown(wait=False)
->>>>>>> b93a6e12
             th.join(timeout=2)
             self.assertFalse(th.is_alive(), 'Thread should be stopped.')
 
         self.assertFalse(self.planner.running, 'Scheduler should be stopped')
 
-<<<<<<< HEAD
-    def test_catch_exception(self):
-=======
 
     def test_ignore_exception(self):
->>>>>>> b93a6e12
         self._with_exception(self.link, True)
 
     def test_raise_exception(self):
