import logging
import time
from threading import Thread
from unittest import TestCase
from unittest.mock import MagicMock

import schedule

import databay
from databay import Link
from databay.errors import MissingLinkError
from databay.planners import SchedulePlanner
from databay.planners.schedule_planner import ScheduleIntervalError
from test_utils import fqname, DummyException, DummyUnusualException


class TestSchedulePlanner(TestCase):

    def __init__(self, *args, **kwargs):
        super().__init__(*args, **kwargs)
        logging.getLogger('databay').setLevel(logging.WARNING)

    def setUp(self):
        self.planner = SchedulePlanner(refresh_interval=0.02)

        link = MagicMock(spec=Link)

        def set_job(job):
            link.job = job

        link.interval.total_seconds.return_value = 0.02
        link.set_job.side_effect = set_job
        link.job = None
        self.link = link

    def tearDown(self):
        if len(schedule.jobs) > 0:
            schedule.clear()

    def test__run_job(self):
        self.planner._create_thread_pool()
        self.planner._run_job(self.link)
        self.link.transfer.assert_called_once()
        self.planner._destroy_thread_pool()

    def test__schedule(self):
        self.planner._schedule(self.link)
        self.assertIsNotNone(self.link.job, 'Link should contain a job')
        schedule_job = schedule.jobs[0]
        self.assertEqual(self.link.job, schedule_job,
                         'Link\'s job should be same as schedule\'s')
        # self.planner._unschedule(link)

    def test__unschedule(self):
        self.planner._schedule(self.link)
        self.planner._unschedule(self.link)
        self.assertIsNone(self.link.job, 'Link should not contain a job')
        self.assertEqual(len(schedule.jobs), 0,
                         'Schedule should not have any jobs')

    def test__unschedule_invalid(self):
        self.planner._unschedule(self.link)
        self.assertIsNone(self.link.job, 'Link should not contain a job')
        self.assertEqual(len(schedule.jobs), 0,
                         'Scheduler should not have any jobs')

    def test_add_links(self):
        self.planner.add_links(self.link)
        self.assertIsNotNone(self.link.job, 'Link should contain a job')
        self.assertTrue(self.link in self.planner.links,
                        'Planner should contain the link')

    def test_add_links_on_init(self):
        self.planner = SchedulePlanner(self.link, refresh_interval=0.02)
        self.assertIsNotNone(self.link.job, 'Link should contain a job')
        self.assertTrue(self.link in self.planner.links,
                        'Planner should contain the link')

    def test_remove_links(self):
        self.planner.add_links(self.link)
        self.planner.remove_links(self.link)
        self.assertIsNone(self.link.job, 'Link should not contain a job')
        self.assertTrue(self.link not in self.planner.links,
                        'Planner should not contain the link')

    def test_remove_invalid_link(self):
        self.assertRaises(MissingLinkError,
                          self.planner.remove_links, self.link)
        self.assertIsNone(self.link.job, 'Link should not contain a job')
        self.assertTrue(self.link not in self.planner.links,
                        'Planner should not contain the link')

    def test_start(self):
        th = Thread(target=self.planner.start, daemon=True)
        th.start()
        self.assertTrue(self.planner._running, 'Planner should be running')
        self.planner.shutdown()
        th.join(timeout=2)
        self.assertFalse(th.is_alive(), 'Thread should be stopped.')

    def test_shutdown(self):
        th = Thread(target=self.planner.start, daemon=True)
        th.start()
        self.planner.shutdown()
        self.assertFalse(self.planner._running,
                         'Planner should be not running')
        self.assertIsNone(self.planner._thread_pool,
                          'Planner should not have a thread pool')
        th.join(timeout=2)
        self.assertFalse(th.is_alive(), 'Thread should be stopped.')

    def test_add_and_run(self):
        self.link.interval.total_seconds.return_value = 0.02
        self.planner._refresh_interval = 0.02
        self.planner.add_links(self.link)

        th = Thread(target=self.planner.start, daemon=True)
        th.start()
        time.sleep(0.04)
        self.link.transfer.assert_called()

        self.planner.shutdown()
        th.join(timeout=2)
        self.assertFalse(th.is_alive(), 'Thread should be stopped.')

    def test_invalid_interval(self):
        self.link.interval.total_seconds.return_value = 0.1
        self.planner._refresh_interval = 0.2

        self.assertRaises(ScheduleIntervalError,
                          self.planner.add_links, self.link)

    def _with_exception(self, link, ignore_exceptions):
        logging.getLogger('databay').setLevel(logging.CRITICAL)
        self.planner = SchedulePlanner(ignore_exceptions=ignore_exceptions)
        link.transfer.side_effect = DummyException()
        link.interval.total_seconds.return_value = 0.02
        self.planner._refresh_interval = 0.02

        link.transfer.side_effect = DummyException()
        link.interval.total_seconds.return_value = 0.02
        self.planner.add_links(link)

        th = Thread(target=self.planner.start, daemon=True)
        th.start()
        time.sleep(0.04)
        link.transfer.assert_called()

<<<<<<< HEAD
        if catch_exceptions:
            self.assertTrue(self.planner.running,
                            'Scheduler should be running')
            self.planner.shutdown(False)
=======
        if ignore_exceptions:
            self.assertTrue(self.planner.running, 'Scheduler should be running')
            self.planner.shutdown(wait=False)
>>>>>>> b93a6e12
            th.join(timeout=2)
            self.assertFalse(th.is_alive(), 'Thread should be stopped.')

        self.assertFalse(self.planner.running, 'Scheduler should be stopped')

    def test_ignore_exception(self):
        self._with_exception(self.link, True)

    def test_raise_exception(self):
        self._with_exception(self.link, False)

    def test_uncommon_exception(self):
        logging.getLogger('databay').setLevel(logging.CRITICAL)

        self.link.transfer.side_effect = DummyUnusualException(
            argA=123, argB=True)
        self.link.interval.total_seconds.return_value = 0.02
        self.planner.add_links(self.link)

        th = Thread(target=self.planner.start, daemon=True)
        th.start()
        time.sleep(0.04)
        self.link.transfer.assert_called()

        self.assertFalse(self.planner.running, 'Scheduler should be stopped')

    def test_purge(self):
        self.link.interval.total_seconds.return_value = 0.02
        self.planner.add_links(self.link)
        self.planner.purge()

        self.link.set_job.assert_called_with(None)
        self.assertEqual(self.planner.links, [])
        self.assertEqual(schedule.jobs, [])

    def test_purge_while_running(self):
        self.planner.add_links(self.link)
        th = Thread(target=self.planner.start, daemon=True)
        th.start()
        self.planner.purge()

        self.link.set_job.assert_called_with(None)
        self.assertEqual(self.planner.links, [])
        self.assertEqual(schedule.jobs, [])

        self.planner.shutdown()
        th.join(timeout=2)
        self.assertFalse(th.is_alive(), 'Thread should be stopped.')<|MERGE_RESOLUTION|>--- conflicted
+++ resolved
@@ -146,16 +146,9 @@
         time.sleep(0.04)
         link.transfer.assert_called()
 
-<<<<<<< HEAD
-        if catch_exceptions:
-            self.assertTrue(self.planner.running,
-                            'Scheduler should be running')
-            self.planner.shutdown(False)
-=======
         if ignore_exceptions:
             self.assertTrue(self.planner.running, 'Scheduler should be running')
             self.planner.shutdown(wait=False)
->>>>>>> b93a6e12
             th.join(timeout=2)
             self.assertFalse(th.is_alive(), 'Thread should be stopped.')
 
