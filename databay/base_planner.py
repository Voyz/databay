--- conflicted
+++ resolved
@@ -19,42 +19,33 @@
     Base abstract class for a job planner. Implementations should handle scheduling link transfers based on :py:class:`datetime.timedelta` intervals.
     """
 
-<<<<<<< HEAD
-    def __init__(self, links: Union[Link, List[Link]] = None, shutdown_at_exit : bool = False):
+
+    def __init__(self, links: Union[Link, List[Link]] = None, ignore_exceptions: bool = False, immediate_transfer: bool = True, shutdown_at_exit : bool = False):
         """
         :type links: :any:`Link` or list[:any:`Link`]
         :param links: Links that should be added and scheduled.
 
+        :type ignore_exceptions: :class:`bool`
+        :param ignore_exceptions: Whether exceptions should be ignored, or halt the planner.
+            |default| :code:`False`
+
+        :type immediate_transfer: :class:`bool`
+        :param immediate_transfer: Whether planner should execute one transfer immediately upon starting.
+            |default| :code:`True`
+            
         :type shutdown_at_exit: bool
         :param shutdown_at_exit: Whether this planner should attempt to gracefully shutdown if the app exists unexpectedly.
             |default| :code:`False`
         """
-=======
-    def __init__(self, links: Union[Link, List[Link]] = None, ignore_exceptions: bool = False, immediate_transfer: bool = True):
-        """
-        :type links: :any:`Link` or list[:any:`Link`]
-        :param links: Links that should be added and scheduled.
->>>>>>> 6a125661
-
-        :type ignore_exceptions: :class:`bool`
-        :param ignore_exceptions: Whether exceptions should be ignored, or halt the planner.
-            |default| :code:`False`
-
-        :type immediate_transfer: :class:`bool`
-        :param immediate_transfer: Whether planner should execute one transfer immediately upon starting.
-            |default| :code:`True`
-        """
         self._links = []
         if links is not None:
             self.add_links(links)
 
-<<<<<<< HEAD
+        self.immediate_transfer = immediate_transfer
+        self._ignore_exceptions = ignore_exceptions
         self.shutdown_at_exit = shutdown_at_exit
         atexit.register(self._at_exit_callback)
-=======
-        self.immediate_transfer = immediate_transfer
-        self._ignore_exceptions = ignore_exceptions
->>>>>>> 6a125661
+
 
     @property
     def links(self):
@@ -229,9 +220,6 @@
 
         Override this property to indicate when the underlying scheduling functionality is currently running.
         """
-<<<<<<< HEAD
-        return True
-
     def __repr__(self):
         return f"BasePlanner(links={len(self.links)}, shutdown_at_exit={self.shutdown_at_exit})"
 
@@ -243,6 +231,3 @@
         if self.shutdown_at_exit and self.running:
             _LOGGER.info(f'Attempting to shutdown planner "{self}" gracefully.')
             self.shutdown(True)
-=======
-        return True
->>>>>>> 6a125661
