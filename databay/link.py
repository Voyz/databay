--- conflicted
+++ resolved
@@ -57,12 +57,9 @@
                  ignore_exceptions: bool = False,
                  catch_exceptions: bool = None,
                  inlet_concurrency : int = 9999,
-<<<<<<< HEAD
+                 immediate_transfer : bool = True,
                  processors: Union[callable, List[callable]] = None,
                  splitters: Union[callable, List[callable]] = None,
-=======
-                 immediate_transfer : bool = True,
->>>>>>> 65c11340
                  name=None):
         """
         :type inlets: :any:`Inlet` or list[:any:`Inlet`]
