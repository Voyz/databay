import asyncio
import copy
import datetime
import itertools
import warnings
import logging
import warnings
from typing import Any, List, Union

from databay import Inlet, Outlet
from databay.errors import InvalidNodeError
_LOGGER = logging.getLogger('databay.Link')


class Update():
    """
    Data structure representing one Link transfer. When converted to string returns :code:`{tags}.{transfer_number}`
    """

    def __init__(self, tags: List[str], transfer_number: int):
        """

        :type tags: List[str]
        :param tags: Tags of the link, see: :class:`Link`.

        :type transfer_number: int
        :param transfer_number: Incremental identifier of the current transfer.
        """
        self.tags = tags
        self.transfer_number = transfer_number

    def __repr__(self):
        """
        Provides the formatted transfer string.

        :returns: "{tags}.{transfer_number}"
        """
        s = ''
        if self.tags != []:
            s += f'{".".join(self.tags)}.'
        s += f'{self.transfer_number}'
        return s

from databay import Inlet, Outlet

class Link():
    """
    Link in the relationship graph. Use this class to define relationships between inlets and outlets.
    """

    def __init__(self,
                 inlets: Union[Inlet, List[Inlet]],
                 outlets: Union[Outlet, List[Outlet]],
                 interval: Union[datetime.timedelta, int, float],
                 tags: Union[str, List[str]] = None,
                 copy_records: bool = True,
                 ignore_exceptions: bool = False,
                 catch_exceptions: bool = None,
                 inlet_concurrency : int = 9999,
                 name=None):
        """
        :type inlets: :any:`Inlet` or list[:any:`Inlet`]
        :param inlets: inlets to add to this link.

        :type outlets: :any:`Outlet` or list[:any:`Outlet`]
        :param outlets: outlets to add to this link.

        :type interval: Union[datetime.timedelta, int, float]
        :param interval: Expects :code:`datetime.timedelta`. Alternatively, you can provide :code:`int` or :code:`float` which will be coerced explicitly to :code:`datetime.timedelta.seconds`.

        :type tags: Union[str, List[str]]
        :param tags: List of tags of this link. |default| :code:`[]`

        :type copy_records: bool
        :param copy_records: Whether to copy records before passing them to outlets. |default| :code:`True`

        :type ignore_exceptions: bool
        :param ignore_exceptions: Whether exceptions in inlets and outlets should be logged and ignored, or raised. |default| :code:`True`

        :type inlet_concurrency: int
        :param inlet_concurrency: How many inlets are allowed to execute concurrently. |default| :code:`9999`
        """

        self._inlets = []
        self._outlets = []
        self.add_inlets(inlets)
        self.add_outlets(outlets)
        if isinstance(interval, (int, float)):
            self._interval = datetime.timedelta(seconds=interval)
        else:
            self._interval = interval
        self._transfer_number = -1
        self._job = None
        if name != None:
            warnings.warn(
                '\'name\' parameter was deprecated in 0.2.0 and will be removed in version 1.0. Use \'tags\' instead.')
            tags = [name]

        if isinstance(tags, str):
            tags = [tags]
        self._tags = tags if tags is not None else []
        self._copy_records = copy_records
        self._ignore_exceptions = ignore_exceptions
        if catch_exceptions is not None:  # pragma: no cover
            self._ignore_exceptions = catch_exceptions
            warnings.warn(
                '\'catch_exceptions\' was renamed to \'ignore_exceptions\' in version 0.2.0 and will be permanently changed in version 1.0.0', DeprecationWarning)

        self.inlet_concurrency = inlet_concurrency

    @property
    def inlets(self) -> List[Inlet]:
        """
        Inlets handled by this link.

        :returns: list[:any:`Inlet`]
        """
        return self._inlets

    def add_inlets(self, inlets: Union[Inlet, List[Inlet]]):
        """
        Add inlets to this link. Inlets must be of type Inlet and not currently added to this link.

        :type inlets: :any:`Inlet` or list[:any:`Inlet`]
        :param inlets: inlets to add to this link

        :raises: :any:`InvalidNodeError` if this link already contains any of the inlets being added.
        """
        if not isinstance(inlets, list):
            inlets = [inlets]

        for inl in inlets:
<<<<<<< HEAD
            if not isinstance(inl, Inlet):
                raise TypeError(f"Provided inlet is not an instance of Inlet(), found: {inl}")
=======
            assert isinstance(inl, Inlet), f"Requires Inlet, found {inl}"
>>>>>>> 0210f0ee

            if inl in self._inlets:
                raise InvalidNodeError(
                    'Link already contains inlet: %s' % (inl))

        self._inlets = self._inlets + inlets

    def remove_inlets(self, inlets: Union[Inlet, List[Inlet]]):
        """
        Remove inlets from this link.

        :type inlets: :any:`Inlet` or list[:any:`Inlet`]
        :param inlets: inlets to remove from this link

        :raises: :any:`InvalidNodeError` if this link doesn't contain any of the inlets being removed.
        """
        if not isinstance(inlets, list):
            inlets = [inlets]

        for inl in inlets:
            if inl not in self._inlets:
                raise InvalidNodeError(
                    'Link does not contain inlet: %s' % (inl))

            self._inlets.remove(inl)

    @property
    def outlets(self) -> List[Outlet]:
        """
        Outlets handled by this link.

        :returns: list[:any:`Outlet`]
        """
        return self._outlets

    def add_outlets(self, outlets: Union[Outlet, List[Outlet]]):
        """
        Add outlets to this link. Outlets must be of type Outlet and not currently added to this link.

        :type outlets: :any:`Outlet` or list[:any:`Outlet`]
        :param outlets: outlets to add to this link

        :raises: :any:`InvalidNodeError` if this link already contains any of the outlets being added.
        """
        if not isinstance(outlets, list):
            outlets = [outlets]

        for outl in outlets:
            if not isinstance(outl, Outlet):
                raise TypeError(f"Provided outlet is not an instance of Outlet(), found: {outl}")

            if outl in self._outlets:
                raise InvalidNodeError(
                    'Link already contains outlet: %s' % (outl))

        self._outlets = self._outlets + outlets

    def remove_outlets(self, outlets: Union[Outlet, List[Outlet]]):
        """
        Remove outlets from this link.

        :type outlets: :any:`Outlet` or list[:any:`Outlet`]
        :param outlets: outlets to remove from this link

        :raises: :any:`InvalidNodeError` if this link doesn't contain any of the outlets being removed.
        """
        if not isinstance(outlets, list):
            outlets = [outlets]

        for outl in outlets:
            if outl not in self._outlets:
                raise InvalidNodeError(
                    'Link does not contain outlet: %s' % (outl))

            self._outlets.remove(outl)

    @property
    def interval(self) -> datetime.timedelta:
        """
        Frequency at which this link should transfer.

        :returns: interval object
        :rtype: :class:`datetime.timedelta`
        """
        return self._interval

    def set_job(self, job):  # pragma: no cover
        """
        :type job: Any
        :param job: specify the job this link is executed with.
        """
        self._job = job

    @property
    def job(self) -> Any:  # pragma: no cover
        """
        The job this link is executed with. Job should persist between link transfers.
        |default| :code:`None`

        :returns: Job this link is executed with.
        """
        return self._job

    @property
    def name(self) -> str:
        """
        Deprecated in 0.2.0, will be removed in 1.0. Use :any:`Link.tags` instead.

        Name of this Link, equivalent to first tag of this link.

        :returns: Name of this link
        :rtype: str
        """
        warnings.warn(
            '\'Link.name\' property was deprecated in 0.2.0 and will be removed in version 1.0. Use \'Link.tags\' instead.')
        return self.tags[0] if len(self.tags) else ''

    @property
    def tags(self) -> List[str]:
        """
        The tags of this link. |default| :code:`[]`

        :returns: Tags of this link
        :rtype: List[str]
        """
        return self._tags

    def transfer(self):
        """
        Execute one transfer on this link. This will run through all inlets querying them for data, then pass that data to all outlets.

        See :ref:`Link transfer <link_transfer>` to learn more about the transfer.
        """
        asyncio.run(self._run())

    async def _run(self):
        """
        Coroutine handling the transfer.
        """
        semaphore = asyncio.Semaphore(self.inlet_concurrency)
        self._transfer_number += 1
        update = Update(tags=self.tags, transfer_number=self._transfer_number)
        _LOGGER.debug(f'{update} transfer')

        async def inlet_task(inlet):
            try:
                async with semaphore:
                    return await inlet._pull(update)
            except Exception as e:
                if self._ignore_exceptions:
                    _LOGGER.exception(
                        f'Inlet exception: "{e}" for inlet: {inlet}, in: {self}, during: {update}', exc_info=True)
                    return []
                else:
                    raise e

        inlet_tasks = [inlet_task(inlet) for inlet in self._inlets]
        results_raw = await asyncio.gather(*inlet_tasks)
        records = list(itertools.chain.from_iterable(results_raw))

        async def outlet_task(outlet, records_copy):
            try:
                await outlet._push(records_copy, update)
            except Exception as e:
                if self._ignore_exceptions:
                    _LOGGER.exception(
                        f'Outlet exception: "{e}" for outlet: {outlet}, in link: {self}, during: {update}', exc_info=True)
                else:
                    raise e

        outlet_tasks = []
        for outlet in self._outlets:
            if self._copy_records:
                task = outlet_task(outlet, copy.deepcopy(records))
            else:
                task = outlet_task(outlet, records)
            outlet_tasks.append(task)
        await asyncio.gather(*outlet_tasks)

        _LOGGER.debug(f'{update} done')

    def on_start(self):
        """
        Called when the governing planner is about to start.
        Calls :any:`try_start <Inlet.try_start>` on all inlets and outlets of this link.

        If an inlet or outlet is present in multiple links its on_start will only be called
        once by whichever link executes first.
        """

        for inlet in self._inlets:
            try:
                inlet.try_start()
            except Exception as e:
                if self._ignore_exceptions:
                    _LOGGER.exception(
                        f'on_start inlet exception: "{e}" for inlet: {inlet}, in link: {self}',
                        exc_info=True)
                else:
                    raise e

        for outlet in self._outlets:
            try:
                outlet.try_start()
            except Exception as e:
                if self._ignore_exceptions:
                    _LOGGER.exception(
                        f'on_start outlet exception: "{e}" for outlet: {outlet}, in link: {self}',
                        exc_info=True)
                else:
                    raise e

    def on_shutdown(self):
        """
        Called just after the governing planner has shutdown.
        Calls :any:`try_shutdown <Inlet.try_shutdown>` on all inlets and outlets of this link.

        If an inlet or outlet is present in multiple links its on_shutdown will only be called
        once by whichever link executes first.
        """

        for inlet in self._inlets:
            try:
                inlet.try_shutdown()
            except Exception as e:
                if self._ignore_exceptions:
                    _LOGGER.exception(
                        f'on_shutdown inlet exception: "{e}" for inlet: {inlet}, in link: {self}',
                        exc_info=True)
                else:
                    raise e

        for outlet in self._outlets:
            try:
                outlet.try_shutdown()
            except Exception as e:
                if self._ignore_exceptions:
                    _LOGGER.exception(
                        f'on_shutdown outlet exception: "{e}" for outlet: {outlet}, in link: {self}',
                        exc_info=True)
                else:
                    raise e

    def __repr__(self):
        """
        :returns: Link(tags:%s, inlets:%s, outlets:%s, interval:%s)
        """

        return 'Link(tags:%s, inlets:%s, outlets:%s, interval:%s)' % (self.tags, self.inlets, self.outlets, self.interval)<|MERGE_RESOLUTION|>--- conflicted
+++ resolved
@@ -130,12 +130,8 @@
             inlets = [inlets]
 
         for inl in inlets:
-<<<<<<< HEAD
             if not isinstance(inl, Inlet):
                 raise TypeError(f"Provided inlet is not an instance of Inlet(), found: {inl}")
-=======
-            assert isinstance(inl, Inlet), f"Requires Inlet, found {inl}"
->>>>>>> 0210f0ee
 
             if inl in self._inlets:
                 raise InvalidNodeError(
