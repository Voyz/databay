import asyncio
import copy
import datetime
import itertools
import logging
from typing import Any, List, Union

from databay.errors import InvalidNodeError
_LOGGER = logging.getLogger('databay.Link')

class Update():
    """
    Data structure representing one Link transfer. When converted to string returns :code:`{name}.{transfer_number}`
    """
    def __init__(self, name:str, transfer_number:int):
        """

        :type name: str
        :param name: Human readable identifier of the link, see: :class:`Link`.

        :type transfer_number: int
        :param transfer_number: Incremental identifier of the current transfer.
        """
        self.name = name
        self.transfer_number = transfer_number

    def __repr__(self):
        """
        Provides the formatted transfer string.

        :returns: "{name}.{transfer_number}"
        """
        s = ''
        if self.name != '': s += f'{self.name}.'
        s += f'{self.transfer_number}'
        return s


from databay import Inlet, Outlet

class Link():
    """
    Link in the relationship graph. Use this class to define relationships between inlets and outlets.
    """

    def __init__(self, 
                 inlets: Union[Inlet, List[Inlet]],
                 outlets: Union[Outlet, List[Outlet]], 
                 interval: Union[datetime.timedelta, int, float], 
                 name:str='',
                 copy_records:bool=True,
                 catch_exceptions:bool=False):             
        """
        :type inlets: :any:`Inlet` or list[:any:`Inlet`]
        :param inlets: inlets to add to this link

        :type outlets: :any:`Outlet` or list[:any:`Outlet`]
        :param outlets: outlets to add to this link

        :type interval: Union[datetime.timedelta, int, float]
        :param interval: Expects :code:datetime.timedelta. Alternatively, you can provide :code:int or 
        :code:float which will be coerced explicitly to :code:datetime.timedelta.seconds.

        :type name: str
        :param name: Human readable identifier of this link |default| :code:`''`

        :type copy_records: bool
        :param copy_records: Whether to copy records before passing them to outlets. |default| :code:`True`

        :type catch_exceptions: bool
        :param catch_exceptions: Whether exceptions in inlets and outlets should be caught or let through. |default| :code:`True`
        """

        self._inlets = []
        self._outlets = []
        self.add_inlets(inlets)
        self.add_outlets(outlets)
        if isinstance(interval, (int, float)):
            self._interval = datetime.timedelta(seconds=interval)
        else:
            self._interval = interval
        self._count = -1
        self._job = None
        self._name = name
        self._copy_records = copy_records
        self._catch_exceptions = catch_exceptions

    @property
    def inlets(self) -> List[Inlet]:
        """
        Inlets handled by this link.

        :returns: list[:any:`Inlet`]
        """
        return self._inlets

    def add_inlets(self, inlets: Union[Inlet, List[Inlet]]):
        """
        Add inlets to this link. Inlets must be of type Inlet and not currently added to this link.

        :type inlets: :any:`Inlet` or list[:any:`Inlet`]
        :param inlets: inlets to add to this link

        :raises: :any:`InvalidNodeError` if this link already contains any of the inlets being added.
        """
        if not isinstance(inlets, list):
            inlets = [inlets]

        for inl in inlets:
            assert isinstance(inl, Inlet)
            
            if inl in self._inlets:
                raise InvalidNodeError('Link already contains inlet: %s' % (inl))

        self._inlets = self._inlets + inlets
        
    def remove_inlets(self, inlets: Union[Inlet, List[Inlet]]):
        """
        Remove inlets from this link.

        :type inlets: :any:`Inlet` or list[:any:`Inlet`]
        :param inlets: inlets to remove from this link

        :raises: :any:`InvalidNodeError` if this link doesn't contain any of the inlets being removed.
        """
        if not isinstance(inlets, list):
            inlets = [inlets]

        for inl in inlets:
            if inl not in self._inlets:
                raise InvalidNodeError('Link does not contain inlet: %s' % (inl))
             
            self._inlets.remove(inl)

    @property
    def outlets(self) -> List[Outlet]:
        """
        Outlets handled by this link.

        :returns: list[:any:`Outlet`]
        """
        return self._outlets

    def add_outlets(self, outlets:Union[Outlet, List[Outlet]]):
        """
        Add outlets to this link. Outlets must be of type Outlet and not currently added to this link.

        :type outlets: :any:`Outlet` or list[:any:`Outlet`]
        :param outlets: outlets to add to this link

        :raises: :any:`InvalidNodeError` if this link already contains any of the outlets being added.
        """
        if not isinstance(outlets, list):
            outlets = [outlets]

        for outl in outlets:
            assert isinstance(outl, Outlet)

            if outl in self._outlets:
                raise InvalidNodeError('Link already contains outlet: %s' % (outl))

        self._outlets = self._outlets + outlets

    def remove_outlets(self, outlets: Union[Outlet, List[Outlet]]):
        """
        Remove outlets from this link.

        :type outlets: :any:`Outlet` or list[:any:`Outlet`]
        :param outlets: outlets to remove from this link

        :raises: :any:`InvalidNodeError` if this link doesn't contain any of the outlets being removed.
        """
        if not isinstance(outlets, list):
            outlets = [outlets]

        for outl in outlets:
            if outl not in self._outlets:
                raise InvalidNodeError('Link does not contain outlet: %s' % (outl))

            self._outlets.remove(outl)

    @property
    def interval(self) -> datetime.timedelta:
        """
        Frequency at which this link should transfer.

        :returns: interval object
        :rtype: :class:`datetime.timedelta`
        """
        return self._interval

    def set_job(self, job): # pragma: no cover
        """
        :type job: Any
        :param job: specify the job this link is executed with.
        """
        self._job = job

    @property
    def job(self) -> Any: # pragma: no cover
        """
        The job this link is executed with. Job should persist between link transfers.
        |default| :code:`None`

        :returns: Job this link is executed with.
        """
        return self._job

    @property
    def name(self) -> str:
        """
        The human readable identifier of this link. |default| :code:`''`

        :returns: Name of this link
        :rtype: str
        """
        return self._name

    def transfer(self):
        """
        Execute one transfer on this link. This will run through all inlets querying them for data, then pass that data to all outlets.

        See :ref:`Link transfer <link_transfer>` to learn more about the transfer.
        """
        asyncio.run(self._run())

    async def _run(self):
        """
        Coroutine handling the transfer.
        """

        self._transfer_number += 1
        update = Update(name=self.name, transfer_number=self._transfer_number)
        _LOGGER.debug(f'{update} transfer')

        async def inlet_task(inlet):
            try:
                return await inlet._pull(update)
            except Exception as e:
                if self._catch_exceptions:
                    _LOGGER.exception(f'Inlet exception: "{e}" for inlet: {inlet}, in: {self}, during: {update}', exc_info=True)
                    return []
                else:
                    raise e

        inlet_tasks = [inlet_task(inlet) for inlet in self._inlets]
        results_raw = await asyncio.gather(*inlet_tasks)
        records = list(itertools.chain.from_iterable(results_raw))


        async def outlet_task(outlet, records_copy):
            try:
                await outlet._push(records_copy, update)
            except Exception as e:
                if self._catch_exceptions:
                    _LOGGER.exception(f'Outlet exception: "{e}" for outlet: {outlet}, in link: {self}, during: {update}', exc_info=True)
                else:
                    raise e

        outlet_tasks = []
        for outlet in self._outlets:
            if self._copy_records:
                task = outlet_task(outlet, copy.deepcopy(records))
            else:
                task = outlet_task(outlet, records)
            outlet_tasks.append(task)
        await asyncio.gather(*outlet_tasks)

        _LOGGER.debug(f'{update} done')



    def on_start(self):
        """
        Called when the governing planner is about to start.
        Calls :any:`try_start <Inlet.try_start>` on all inlets and outlets of this link.

        If an inlet or outlet is present in multiple links its on_start will only be called
        once by whichever link executes first.
        """

        for inlet in self._inlets:
            try:
                inlet.try_start()
            except Exception as e:
                if self._catch_exceptions:
                    _LOGGER.exception(
                        f'on_start inlet exception: "{e}" for inlet: {inlet}, in link: {self}',
                        exc_info=True)
                else:
                    raise e

        for outlet in self._outlets:
            try:
                outlet.try_start()
            except Exception as e:
                if self._catch_exceptions:
                    _LOGGER.exception(
                        f'on_start outlet exception: "{e}" for outlet: {outlet}, in link: {self}',
                        exc_info=True)
                else:
                    raise e

    def on_shutdown(self):
        """
        Called just after the governing planner has shutdown.
        Calls :any:`try_shutdown <Inlet.try_shutdown>` on all inlets and outlets of this link.

        If an inlet or outlet is present in multiple links its on_shutdown will only be called
        once by whichever link executes first.
        """

        for inlet in self._inlets:
            try:
                inlet.try_shutdown()
            except Exception as e:
                if self._catch_exceptions:
                    _LOGGER.exception(
                        f'on_shutdown inlet exception: "{e}" for inlet: {inlet}, in link: {self}',
                        exc_info=True)
                else:
                    raise e

        for outlet in self._outlets:
<<<<<<< HEAD
            outlet.try_shutdown()
    
=======
            try:
                outlet.try_shutdown()
            except Exception as e:
                if self._catch_exceptions:
                    _LOGGER.exception(
                        f'on_shutdown outlet exception: "{e}" for outlet: {outlet}, in link: {self}',
                        exc_info=True)
                else:
                    raise e
>>>>>>> 1c367f7c

    def __repr__(self):
        """
        :returns: Link(name:%s, inlets:%s, outlets:%s, interval:%s)
        """

        return 'Link(name:\'%s\', inlets:%s, outlets:%s, interval:%s)' % (self.name, self.inlets, self.outlets, self.interval)<|MERGE_RESOLUTION|>--- conflicted
+++ resolved
@@ -322,10 +322,6 @@
                     raise e
 
         for outlet in self._outlets:
-<<<<<<< HEAD
-            outlet.try_shutdown()
-    
-=======
             try:
                 outlet.try_shutdown()
             except Exception as e:
@@ -335,7 +331,6 @@
                         exc_info=True)
                 else:
                     raise e
->>>>>>> 1c367f7c
 
     def __repr__(self):
         """
