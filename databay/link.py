from databay import Inlet, Outlet
import asyncio
import copy
import datetime
import itertools
import warnings
import logging
import warnings
from typing import Any, List, Union

from databay.errors import InvalidNodeError
_LOGGER = logging.getLogger('databay.Link')


class Update():
    """
    Data structure representing one Link transfer. When converted to string returns :code:`{tags}.{transfer_number}`
    """
<<<<<<< HEAD

    def __init__(self, name: str, transfer_number: int):
=======
    def __init__(self, tags:List[str], transfer_number:int):
>>>>>>> b93a6e12
        """

        :type tags: List[str]
        :param tags: Tags of the link, see: :class:`Link`.

        :type transfer_number: int
        :param transfer_number: Incremental identifier of the current transfer.
        """
        self.tags = tags
        self.transfer_number = transfer_number

    def __repr__(self):
        """
        Provides the formatted transfer string.

        :returns: "{tags}.{transfer_number}"
        """
        s = ''
<<<<<<< HEAD
        if self.name != '':
            s += f'{self.name}.'
=======
        if self.tags != []: s += f'{".".join(self.tags)}.'
>>>>>>> b93a6e12
        s += f'{self.transfer_number}'
        return s


class Link():
    """
    Link in the relationship graph. Use this class to define relationships between inlets and outlets.
    """

    def __init__(self,
                 inlets: Union[Inlet, List[Inlet]],
<<<<<<< HEAD
                 outlets: Union[Outlet, List[Outlet]],
                 interval: Union[datetime.timedelta, int, float],
                 name: str = '',
                 copy_records: bool = True,
                 catch_exceptions: bool = False):
=======
                 outlets: Union[Outlet, List[Outlet]], 
                 interval: Union[datetime.timedelta, int, float],
                 tags:Union[str, List[str]]=None,
                 copy_records:bool=True,
                 ignore_exceptions:bool=False,
                 catch_exceptions:bool=None,
                 name=None):
>>>>>>> b93a6e12
        """
        :type inlets: :any:`Inlet` or list[:any:`Inlet`]
        :param inlets: inlets to add to this link.

        :type outlets: :any:`Outlet` or list[:any:`Outlet`]
        :param outlets: outlets to add to this link.

        :type interval: Union[datetime.timedelta, int, float]
        :param interval: Expects :code:datetime.timedelta. Alternatively, you can provide :code:int or
        :code:float which will be coerced explicitly to :code:datetime.timedelta.seconds.

        :type tags: Union[str, List[str]]
        :param tags: List of tags of this link. |default| :code:`[]`

        :type copy_records: bool
        :param copy_records: Whether to copy records before passing them to outlets. |default| :code:`True`

        :type ignore_exceptions: bool
        :param ignore_exceptions: Whether exceptions in inlets and outlets should be logged and ignored, or raised. |default| :code:`True`
        """

        self._inlets = []
        self._outlets = []
        self.add_inlets(inlets)
        self.add_outlets(outlets)
        if isinstance(interval, (int, float)):
            self._interval = datetime.timedelta(seconds=interval)
        else:
            self._interval = interval
        self._transfer_number = -1
        self._job = None
        if name != None:
            warnings.warn('\'name\' parameter was deprecated in 0.2.0 and will be removed in version 1.0. Use \'tags\' instead.')
            tags = [name]

        if isinstance(tags, str): tags = [tags]
        self._tags = tags if tags is not None else []
        self._copy_records = copy_records
        self._ignore_exceptions = ignore_exceptions
        if catch_exceptions is not None: # pragma: no cover
            self._ignore_exceptions = catch_exceptions
            warnings.warn('\'catch_exceptions\' was renamed to \'ignore_exceptions\' in version 0.2.0 and will be permanently changed in version 1.0.0', DeprecationWarning)



    @property
    def inlets(self) -> List[Inlet]:
        """
        Inlets handled by this link.

        :returns: list[:any:`Inlet`]
        """
        return self._inlets

    def add_inlets(self, inlets: Union[Inlet, List[Inlet]]):
        """
        Add inlets to this link. Inlets must be of type Inlet and not currently added to this link.

        :type inlets: :any:`Inlet` or list[:any:`Inlet`]
        :param inlets: inlets to add to this link

        :raises: :any:`InvalidNodeError` if this link already contains any of the inlets being added.
        """
        if not isinstance(inlets, list):
            inlets = [inlets]

        for inl in inlets:
            assert isinstance(inl, Inlet)

            if inl in self._inlets:
                raise InvalidNodeError(
                    'Link already contains inlet: %s' % (inl))

        self._inlets = self._inlets + inlets

    def remove_inlets(self, inlets: Union[Inlet, List[Inlet]]):
        """
        Remove inlets from this link.

        :type inlets: :any:`Inlet` or list[:any:`Inlet`]
        :param inlets: inlets to remove from this link

        :raises: :any:`InvalidNodeError` if this link doesn't contain any of the inlets being removed.
        """
        if not isinstance(inlets, list):
            inlets = [inlets]

        for inl in inlets:
            if inl not in self._inlets:
                raise InvalidNodeError(
                    'Link does not contain inlet: %s' % (inl))

            self._inlets.remove(inl)

    @property
    def outlets(self) -> List[Outlet]:
        """
        Outlets handled by this link.

        :returns: list[:any:`Outlet`]
        """
        return self._outlets

    def add_outlets(self, outlets: Union[Outlet, List[Outlet]]):
        """
        Add outlets to this link. Outlets must be of type Outlet and not currently added to this link.

        :type outlets: :any:`Outlet` or list[:any:`Outlet`]
        :param outlets: outlets to add to this link

        :raises: :any:`InvalidNodeError` if this link already contains any of the outlets being added.
        """
        if not isinstance(outlets, list):
            outlets = [outlets]

        for outl in outlets:
            assert isinstance(outl, Outlet)

            if outl in self._outlets:
                raise InvalidNodeError(
                    'Link already contains outlet: %s' % (outl))

        self._outlets = self._outlets + outlets

    def remove_outlets(self, outlets: Union[Outlet, List[Outlet]]):
        """
        Remove outlets from this link.

        :type outlets: :any:`Outlet` or list[:any:`Outlet`]
        :param outlets: outlets to remove from this link

        :raises: :any:`InvalidNodeError` if this link doesn't contain any of the outlets being removed.
        """
        if not isinstance(outlets, list):
            outlets = [outlets]

        for outl in outlets:
            if outl not in self._outlets:
                raise InvalidNodeError(
                    'Link does not contain outlet: %s' % (outl))

            self._outlets.remove(outl)

    @property
    def interval(self) -> datetime.timedelta:
        """
        Frequency at which this link should transfer.

        :returns: interval object
        :rtype: :class:`datetime.timedelta`
        """
        return self._interval

    def set_job(self, job):  # pragma: no cover
        """
        :type job: Any
        :param job: specify the job this link is executed with.
        """
        self._job = job

    @property
    def job(self) -> Any:  # pragma: no cover
        """
        The job this link is executed with. Job should persist between link transfers.
        |default| :code:`None`

        :returns: Job this link is executed with.
        """
        return self._job

    @property
    def name(self) -> str:
        """
        Deprecated in 0.1.8, will be removed in 1.0. Use :any:`Link.tags` instead.

        Name of this Link, equivalent to first tag of this link.

        :returns: Name of this link
        :rtype: str
        """
        warnings.warn(
            '\'Link.name\' property was deprecated in 0.2.0 and will be removed in version 1.0. Use \'Link.tags\' instead.')
        return self.tags[0] if len(self.tags) else ''

    @property
    def tags(self) -> List[str]:
        """
        The tags of this link. |default| :code:`[]`

        :returns: Tags of this link
        :rtype: List[str]
        """
        return self._tags

    def transfer(self):
        """
        Execute one transfer on this link. This will run through all inlets querying them for data, then pass that data to all outlets.

        See :ref:`Link transfer <link_transfer>` to learn more about the transfer.
        """
        asyncio.run(self._run())

    async def _run(self):
        """
        Coroutine handling the transfer.
        """

        self._transfer_number += 1
        update = Update(tags=self.tags, transfer_number=self._transfer_number)
        _LOGGER.debug(f'{update} transfer')

        async def inlet_task(inlet):
            try:
                return await inlet._pull(update)
            except Exception as e:
<<<<<<< HEAD
                if self._catch_exceptions:
                    _LOGGER.exception(
                        f'Inlet exception: "{e}" for inlet: {inlet}, in: {self}, during: {update}', exc_info=True)
=======
                if self._ignore_exceptions:
                    _LOGGER.exception(f'Inlet exception: "{e}" for inlet: {inlet}, in: {self}, during: {update}', exc_info=True)
>>>>>>> b93a6e12
                    return []
                else:
                    raise e

        inlet_tasks = [inlet_task(inlet) for inlet in self._inlets]
        results_raw = await asyncio.gather(*inlet_tasks)
        records = list(itertools.chain.from_iterable(results_raw))

        async def outlet_task(outlet, records_copy):
            try:
                await outlet._push(records_copy, update)
            except Exception as e:
<<<<<<< HEAD
                if self._catch_exceptions:
                    _LOGGER.exception(
                        f'Outlet exception: "{e}" for outlet: {outlet}, in link: {self}, during: {update}', exc_info=True)
=======
                if self._ignore_exceptions:
                    _LOGGER.exception(f'Outlet exception: "{e}" for outlet: {outlet}, in link: {self}, during: {update}', exc_info=True)
>>>>>>> b93a6e12
                else:
                    raise e

        outlet_tasks = []
        for outlet in self._outlets:
            if self._copy_records:
                task = outlet_task(outlet, copy.deepcopy(records))
            else:
                task = outlet_task(outlet, records)
            outlet_tasks.append(task)
        await asyncio.gather(*outlet_tasks)

        _LOGGER.debug(f'{update} done')

    def on_start(self):
        """
        Called when the governing planner is about to start.
        Calls :any:`try_start <Inlet.try_start>` on all inlets and outlets of this link.

        If an inlet or outlet is present in multiple links its on_start will only be called
        once by whichever link executes first.
        """

        for inlet in self._inlets:
            try:
                inlet.try_start()
            except Exception as e:
                if self._ignore_exceptions:
                    _LOGGER.exception(
                        f'on_start inlet exception: "{e}" for inlet: {inlet}, in link: {self}',
                        exc_info=True)
                else:
                    raise e

        for outlet in self._outlets:
            try:
                outlet.try_start()
            except Exception as e:
                if self._ignore_exceptions:
                    _LOGGER.exception(
                        f'on_start outlet exception: "{e}" for outlet: {outlet}, in link: {self}',
                        exc_info=True)
                else:
                    raise e

    def on_shutdown(self):
        """
        Called just after the governing planner has shutdown.
        Calls :any:`try_shutdown <Inlet.try_shutdown>` on all inlets and outlets of this link.

        If an inlet or outlet is present in multiple links its on_shutdown will only be called
        once by whichever link executes first.
        """

        for inlet in self._inlets:
            try:
                inlet.try_shutdown()
            except Exception as e:
                if self._ignore_exceptions:
                    _LOGGER.exception(
                        f'on_shutdown inlet exception: "{e}" for inlet: {inlet}, in link: {self}',
                        exc_info=True)
                else:
                    raise e

        for outlet in self._outlets:
            try:
                outlet.try_shutdown()
            except Exception as e:
                if self._ignore_exceptions:
                    _LOGGER.exception(
                        f'on_shutdown outlet exception: "{e}" for outlet: {outlet}, in link: {self}',
                        exc_info=True)
                else:
                    raise e

    def __repr__(self):
        """
        :returns: Link(tags:%s, inlets:%s, outlets:%s, interval:%s)
        """

        return 'Link(tags:%s, inlets:%s, outlets:%s, interval:%s)' % (self.tags, self.inlets, self.outlets, self.interval)<|MERGE_RESOLUTION|>--- conflicted
+++ resolved
@@ -16,12 +16,7 @@
     """
     Data structure representing one Link transfer. When converted to string returns :code:`{tags}.{transfer_number}`
     """
-<<<<<<< HEAD
-
-    def __init__(self, name: str, transfer_number: int):
-=======
     def __init__(self, tags:List[str], transfer_number:int):
->>>>>>> b93a6e12
         """
 
         :type tags: List[str]
@@ -40,12 +35,7 @@
         :returns: "{tags}.{transfer_number}"
         """
         s = ''
-<<<<<<< HEAD
-        if self.name != '':
-            s += f'{self.name}.'
-=======
         if self.tags != []: s += f'{".".join(self.tags)}.'
->>>>>>> b93a6e12
         s += f'{self.transfer_number}'
         return s
 
@@ -57,13 +47,6 @@
 
     def __init__(self,
                  inlets: Union[Inlet, List[Inlet]],
-<<<<<<< HEAD
-                 outlets: Union[Outlet, List[Outlet]],
-                 interval: Union[datetime.timedelta, int, float],
-                 name: str = '',
-                 copy_records: bool = True,
-                 catch_exceptions: bool = False):
-=======
                  outlets: Union[Outlet, List[Outlet]], 
                  interval: Union[datetime.timedelta, int, float],
                  tags:Union[str, List[str]]=None,
@@ -71,7 +54,6 @@
                  ignore_exceptions:bool=False,
                  catch_exceptions:bool=None,
                  name=None):
->>>>>>> b93a6e12
         """
         :type inlets: :any:`Inlet` or list[:any:`Inlet`]
         :param inlets: inlets to add to this link.
@@ -287,14 +269,8 @@
             try:
                 return await inlet._pull(update)
             except Exception as e:
-<<<<<<< HEAD
-                if self._catch_exceptions:
-                    _LOGGER.exception(
-                        f'Inlet exception: "{e}" for inlet: {inlet}, in: {self}, during: {update}', exc_info=True)
-=======
                 if self._ignore_exceptions:
                     _LOGGER.exception(f'Inlet exception: "{e}" for inlet: {inlet}, in: {self}, during: {update}', exc_info=True)
->>>>>>> b93a6e12
                     return []
                 else:
                     raise e
@@ -307,14 +283,8 @@
             try:
                 await outlet._push(records_copy, update)
             except Exception as e:
-<<<<<<< HEAD
-                if self._catch_exceptions:
-                    _LOGGER.exception(
-                        f'Outlet exception: "{e}" for outlet: {outlet}, in link: {self}, during: {update}', exc_info=True)
-=======
                 if self._ignore_exceptions:
                     _LOGGER.exception(f'Outlet exception: "{e}" for outlet: {outlet}, in link: {self}, during: {update}', exc_info=True)
->>>>>>> b93a6e12
                 else:
                     raise e
 
