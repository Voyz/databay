--- conflicted
+++ resolved
@@ -51,18 +51,11 @@
                  inlets: Union[Inlet, List[Inlet]],
                  outlets: Union[Outlet, List[Outlet]],
                  interval: Union[datetime.timedelta, int, float],
-<<<<<<< HEAD
-                 tags:Union[str, List[str]]=None,
-                 copy_records:bool=True,
-                 ignore_exceptions:bool=False,
-                 catch_exceptions:bool=None,
-                 inlet_concurrency:int = 9999,
-=======
                  tags: Union[str, List[str]] = None,
                  copy_records: bool = True,
                  ignore_exceptions: bool = False,
                  catch_exceptions: bool = None,
->>>>>>> 86c1d1a3
+                 inlet_concurrency : int = 9999,
                  name=None):
         """
         :type inlets: :any:`Inlet` or list[:any:`Inlet`]
@@ -109,14 +102,10 @@
         self._ignore_exceptions = ignore_exceptions
         if catch_exceptions is not None:  # pragma: no cover
             self._ignore_exceptions = catch_exceptions
-<<<<<<< HEAD
-            warnings.warn('\'catch_exceptions\' was renamed to \'ignore_exceptions\' in version 0.2.0 and will be permanently changed in version 1.0.0', DeprecationWarning)
-
-        self.inlet_concurrency = inlet_concurrency
-=======
             warnings.warn(
                 '\'catch_exceptions\' was renamed to \'ignore_exceptions\' in version 0.2.0 and will be permanently changed in version 1.0.0', DeprecationWarning)
->>>>>>> 86c1d1a3
+
+        self.inlet_concurrency = inlet_concurrency
 
     @property
     def inlets(self) -> List[Inlet]:
@@ -140,13 +129,8 @@
             inlets = [inlets]
 
         for inl in inlets:
-<<<<<<< HEAD
             assert isinstance(inl, Inlet), f"Requires Inlet, found {inl}"
-            
-=======
-            assert isinstance(inl, Inlet)
-
->>>>>>> 86c1d1a3
+
             if inl in self._inlets:
                 raise InvalidNodeError(
                     'Link already contains inlet: %s' % (inl))
