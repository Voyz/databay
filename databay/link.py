import asyncio
import copy
import datetime
import itertools
<<<<<<< HEAD
import warnings
from typing import List, Union, Any

import asyncio

=======
>>>>>>> c9a4b90c
import logging
from typing import Any, List, Union

from databay.errors import InvalidNodeError
_LOGGER = logging.getLogger('databay.Link')

class Update():
    """
    Data structure representing one Link transfer. When converted to string returns :code:`{tags}.{transfer_number}`
    """
    def __init__(self, tags:List[str], transfer_number:int):
        """

        :type tags: List[str]
        :param tags: Tags of the link, see: :class:`Link`.

        :type transfer_number: int
        :param transfer_number: Incremental identifier of the current transfer.
        """
        self.tags = tags
        self.transfer_number = transfer_number

    def __repr__(self):
        """
        Provides the formatted transfer string.

        :returns: "{tags}.{transfer_number}"
        """
        s = ''
        if self.tags != []: s += f'{".".join(self.tags)}.'
        s += f'{self.transfer_number}'
        return s


from databay import Inlet, Outlet

class Link():
    """
    Link in the relationship graph. Use this class to define relationships between inlets and outlets.
    """

    def __init__(self,
                 inlets: Union[Inlet, List[Inlet]],
<<<<<<< HEAD
                 outlets: Union[Outlet, List[Outlet]],
                 interval:datetime.timedelta,
                 tags:Union[str, List[str]]=None,
                 copy_records:bool=True,
                 catch_exceptions:bool=False,
                 name=None):
=======
                 outlets: Union[Outlet, List[Outlet]], 
                 interval: Union[datetime.timedelta, int, float], 
                 name:str='',
                 copy_records:bool=True,
                 catch_exceptions:bool=False):             
>>>>>>> c9a4b90c
        """
        :type inlets: :any:`Inlet` or list[:any:`Inlet`]
        :param inlets: inlets to add to this link.

        :type outlets: :any:`Outlet` or list[:any:`Outlet`]
        :param outlets: outlets to add to this link.

        :type interval: Union[datetime.timedelta, int, float]
        :param interval: Expects :code:datetime.timedelta. Alternatively, you can provide :code:int or 
        :code:float which will be coerced explicitly to :code:datetime.timedelta.seconds.

        :type tags: Union[str, List[str]]
        :param tags: List of tags of this link. |default| :code:`[]`

        :type copy_records: bool
        :param copy_records: Whether to copy records before passing them to outlets. |default| :code:`True`

        :type catch_exceptions: bool
        :param catch_exceptions: Whether exceptions in inlets and outlets should be caught or let through. |default| :code:`True`
        """

        self._inlets = []
        self._outlets = []
        self.add_inlets(inlets)
        self.add_outlets(outlets)
        if isinstance(interval, (int, float)):
            self._interval = datetime.timedelta(seconds=interval)
        else:
            self._interval = interval
        self._transfer_number = -1
        self._job = None
        if name != None:
            warnings.warn('\'name\' parameter was deprecated in 0.1.8 and will be removed in version 1.0. Use \'tags\' instead.')
            tags = [name]

        if isinstance(tags, str): tags = [tags]
        self._tags = tags if tags is not None else []
        self._copy_records = copy_records
        self._catch_exceptions = catch_exceptions



    @property
    def inlets(self) -> List[Inlet]:
        """
        Inlets handled by this link.

        :returns: list[:any:`Inlet`]
        """
        return self._inlets

    def add_inlets(self, inlets: Union[Inlet, List[Inlet]]):
        """
        Add inlets to this link. Inlets must be of type Inlet and not currently added to this link.

        :type inlets: :any:`Inlet` or list[:any:`Inlet`]
        :param inlets: inlets to add to this link

        :raises: :any:`InvalidNodeError` if this link already contains any of the inlets being added.
        """
        if not isinstance(inlets, list):
            inlets = [inlets]

        for inl in inlets:
            assert isinstance(inl, Inlet)
            
            if inl in self._inlets:
                raise InvalidNodeError('Link already contains inlet: %s' % (inl))

        self._inlets = self._inlets + inlets
        
    def remove_inlets(self, inlets: Union[Inlet, List[Inlet]]):
        """
        Remove inlets from this link.

        :type inlets: :any:`Inlet` or list[:any:`Inlet`]
        :param inlets: inlets to remove from this link

        :raises: :any:`InvalidNodeError` if this link doesn't contain any of the inlets being removed.
        """
        if not isinstance(inlets, list):
            inlets = [inlets]

        for inl in inlets:
            if inl not in self._inlets:
                raise InvalidNodeError('Link does not contain inlet: %s' % (inl))
             
            self._inlets.remove(inl)

    @property
    def outlets(self) -> List[Outlet]:
        """
        Outlets handled by this link.

        :returns: list[:any:`Outlet`]
        """
        return self._outlets

    def add_outlets(self, outlets:Union[Outlet, List[Outlet]]):
        """
        Add outlets to this link. Outlets must be of type Outlet and not currently added to this link.

        :type outlets: :any:`Outlet` or list[:any:`Outlet`]
        :param outlets: outlets to add to this link

        :raises: :any:`InvalidNodeError` if this link already contains any of the outlets being added.
        """
        if not isinstance(outlets, list):
            outlets = [outlets]

        for outl in outlets:
            assert isinstance(outl, Outlet)

            if outl in self._outlets:
                raise InvalidNodeError('Link already contains outlet: %s' % (outl))

        self._outlets = self._outlets + outlets

    def remove_outlets(self, outlets: Union[Outlet, List[Outlet]]):
        """
        Remove outlets from this link.

        :type outlets: :any:`Outlet` or list[:any:`Outlet`]
        :param outlets: outlets to remove from this link

        :raises: :any:`InvalidNodeError` if this link doesn't contain any of the outlets being removed.
        """
        if not isinstance(outlets, list):
            outlets = [outlets]

        for outl in outlets:
            if outl not in self._outlets:
                raise InvalidNodeError('Link does not contain outlet: %s' % (outl))

            self._outlets.remove(outl)

    @property
    def interval(self) -> datetime.timedelta:
        """
        Frequency at which this link should transfer.

        :returns: interval object
        :rtype: :class:`datetime.timedelta`
        """
        return self._interval

    def set_job(self, job): # pragma: no cover
        """
        :type job: Any
        :param job: specify the job this link is executed with.
        """
        self._job = job

    @property
    def job(self) -> Any: # pragma: no cover
        """
        The job this link is executed with. Job should persist between link transfers.
        |default| :code:`None`

        :returns: Job this link is executed with.
        """
        return self._job

    @property
    def name(self) -> str:
        """
        Deprecated in 0.1.8, will be removed in 1.0. Use :any:`Link.tags` instead.

        Name of this Link, equivalent to first tag of this link.

        :returns: Name of this link
        :rtype: str
        """
        warnings.warn(
            '\'Link.name\' property was deprecated in 0.1.8 and will be removed in version 1.0. Use \'Link.tags\' instead.')
        return self.tags[0] if len(self.tags) else ''

    @property
    def tags(self) -> List[str]:
        """
        The tags of this link. |default| :code:`[]`

        :returns: Tags of this link
        :rtype: List[str]
        """
        return self._tags

    def transfer(self):
        """
        Execute one transfer on this link. This will run through all inlets querying them for data, then pass that data to all outlets.

        See :ref:`Link transfer <link_transfer>` to learn more about the transfer.
        """
        asyncio.run(self._run())

    async def _run(self):
        """
        Coroutine handling the transfer.
        """

        self._transfer_number += 1
        update = Update(tags=self.tags, transfer_number=self._transfer_number)
        _LOGGER.debug(f'{update} transfer')

        async def inlet_task(inlet):
            try:
                return await inlet._pull(update)
            except Exception as e:
                if self._catch_exceptions:
                    _LOGGER.exception(f'Inlet exception: "{e}" for inlet: {inlet}, in: {self}, during: {update}', exc_info=True)
                    return []
                else:
                    raise e

        inlet_tasks = [inlet_task(inlet) for inlet in self._inlets]
        results_raw = await asyncio.gather(*inlet_tasks)
        records = list(itertools.chain.from_iterable(results_raw))


        async def outlet_task(outlet, records_copy):
            try:
                await outlet._push(records_copy, update)
            except Exception as e:
                if self._catch_exceptions:
                    _LOGGER.exception(f'Outlet exception: "{e}" for outlet: {outlet}, in link: {self}, during: {update}', exc_info=True)
                else:
                    raise e

        outlet_tasks = []
        for outlet in self._outlets:
            if self._copy_records:
                task = outlet_task(outlet, copy.deepcopy(records))
            else:
                task = outlet_task(outlet, records)
            outlet_tasks.append(task)
        await asyncio.gather(*outlet_tasks)

        _LOGGER.debug(f'{update} done')



    def on_start(self):
        """
        Called when the governing planner is about to start.
        Calls :any:`try_start <Inlet.try_start>` on all inlets and outlets of this link.

        If an inlet or outlet is present in multiple links its on_start will only be called
        once by whichever link executes first.
        """

        for inlet in self._inlets:
            try:
                inlet.try_start()
            except Exception as e:
                if self._catch_exceptions:
                    _LOGGER.exception(
                        f'on_start inlet exception: "{e}" for inlet: {inlet}, in link: {self}',
                        exc_info=True)
                else:
                    raise e

        for outlet in self._outlets:
            try:
                outlet.try_start()
            except Exception as e:
                if self._catch_exceptions:
                    _LOGGER.exception(
                        f'on_start outlet exception: "{e}" for outlet: {outlet}, in link: {self}',
                        exc_info=True)
                else:
                    raise e

    def on_shutdown(self):
        """
        Called just after the governing planner has shutdown.
        Calls :any:`try_shutdown <Inlet.try_shutdown>` on all inlets and outlets of this link.

        If an inlet or outlet is present in multiple links its on_shutdown will only be called
        once by whichever link executes first.
        """

        for inlet in self._inlets:
            try:
                inlet.try_shutdown()
            except Exception as e:
                if self._catch_exceptions:
                    _LOGGER.exception(
                        f'on_shutdown inlet exception: "{e}" for inlet: {inlet}, in link: {self}',
                        exc_info=True)
                else:
                    raise e

        for outlet in self._outlets:
            try:
                outlet.try_shutdown()
            except Exception as e:
                if self._catch_exceptions:
                    _LOGGER.exception(
                        f'on_shutdown outlet exception: "{e}" for outlet: {outlet}, in link: {self}',
                        exc_info=True)
                else:
                    raise e

    def __repr__(self):
        """
        :returns: Link(tags:%s, inlets:%s, outlets:%s, interval:%s)
        """

        return 'Link(tags:%s, inlets:%s, outlets:%s, interval:%s)' % (self.tags, self.inlets, self.outlets, self.interval)<|MERGE_RESOLUTION|>--- conflicted
+++ resolved
@@ -2,14 +2,7 @@
 import copy
 import datetime
 import itertools
-<<<<<<< HEAD
 import warnings
-from typing import List, Union, Any
-
-import asyncio
-
-=======
->>>>>>> c9a4b90c
 import logging
 from typing import Any, List, Union
 
@@ -53,20 +46,12 @@
 
     def __init__(self,
                  inlets: Union[Inlet, List[Inlet]],
-<<<<<<< HEAD
-                 outlets: Union[Outlet, List[Outlet]],
-                 interval:datetime.timedelta,
+                 outlets: Union[Outlet, List[Outlet]], 
+                 interval: Union[datetime.timedelta, int, float],
                  tags:Union[str, List[str]]=None,
                  copy_records:bool=True,
                  catch_exceptions:bool=False,
                  name=None):
-=======
-                 outlets: Union[Outlet, List[Outlet]], 
-                 interval: Union[datetime.timedelta, int, float], 
-                 name:str='',
-                 copy_records:bool=True,
-                 catch_exceptions:bool=False):             
->>>>>>> c9a4b90c
         """
         :type inlets: :any:`Inlet` or list[:any:`Inlet`]
         :param inlets: inlets to add to this link.
@@ -75,7 +60,7 @@
         :param outlets: outlets to add to this link.
 
         :type interval: Union[datetime.timedelta, int, float]
-        :param interval: Expects :code:datetime.timedelta. Alternatively, you can provide :code:int or 
+        :param interval: Expects :code:datetime.timedelta. Alternatively, you can provide :code:int or
         :code:float which will be coerced explicitly to :code:datetime.timedelta.seconds.
 
         :type tags: Union[str, List[str]]
