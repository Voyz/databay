--- conflicted
+++ resolved
@@ -28,11 +28,7 @@
     .. _aiohttp.ClientSession.get: https://docs.aiohttp.org/en/stable/client_reference.html#aiohttp.ClientSession.get
     """
 
-<<<<<<< HEAD
-    def __init__(self, url:str, json:str=True, cacert:Optional[str]=None, params:Optional[dict]=None, *args, **kwargs):
-=======
-    def __init__(self, url: str, json: str = True, *args, **kwargs):
->>>>>>> b11a43b0
+    def __init__(self, url: str, json: str = True, cacert : Optional[str] = None, params : Optional[dict] = None, *args, **kwargs):
         """
         :type url: str
         :param url: URL that should be queried for data.
