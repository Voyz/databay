--- conflicted
+++ resolved
@@ -32,11 +32,7 @@
 
     """
 
-<<<<<<< HEAD
-    def __init__(self, links: Union[Link, List[Link]] = None, threads: int = 30, refresh_interval: float = 1.0, catch_exceptions: bool = False):
-=======
     def __init__(self, links:Union[Link, List[Link]]=None, threads:int=30, refresh_interval:float=1.0, ignore_exceptions:bool=False, catch_exceptions:bool=None):
->>>>>>> b93a6e12
         """
 
         :type links: :any:`Link` or list[:any:`Link`]
