"""
.. seealso::
    * :ref:`Scheduling <scheduling>` to learn more about scheduling in Databay.
    * :any:`BasePlanner` for the remaining interface of this planner.
"""

import logging
import warnings
from typing import Union, List

from apscheduler.events import EVENT_JOB_ERROR
from apscheduler.executors.pool import ThreadPoolExecutor
from apscheduler.jobstores.base import JobLookupError
from apscheduler.schedulers.base import STATE_RUNNING
from apscheduler.schedulers.blocking import BlockingScheduler
from apscheduler.triggers.interval import IntervalTrigger

from databay.base_planner import BasePlanner
from databay import Link

_LOGGER = logging.getLogger('databay.ApsPlanner')
# We ignore the APScheduler's exceptions because we log them ourselves.
logging.getLogger('apscheduler.executors').setLevel(logging.CRITICAL)

warnings.filterwarnings("always", category=DeprecationWarning,
                        module=__name__)


class ApsPlanner(BasePlanner):
    """
    Planner implementing scheduling using the |APS|_. Scheduling sets the :any:`APS Job <apscheduler.job.Job>` as links' job.

    .. |APS| replace:: Advanced Python Scheduler
    .. _APS: https://apscheduler.readthedocs.io/en/stable/index.html
    .. _configuring-scheduler: https://apscheduler.readthedocs.io/en/stable/userguide.html#configuring-the-scheduler

    """

<<<<<<< HEAD
    def __init__(self, links: Union[Link, List[Link]] = None, threads: int = 30, executors_override: dict = None, job_defaults_override: dict = None, catch_exceptions: bool = False):
=======
    def __init__(self, links:Union[Link, List[Link]]=None, threads:int=30, executors_override:dict=None, job_defaults_override:dict=None, ignore_exceptions:bool=False, catch_exceptions:bool=None):
>>>>>>> b93a6e12
        """

        :type links: :any:`Link` or list[:any:`Link`]
        :param links: Links that should be added and scheduled.
            |default| :code:`None`

        :type threads: int
        :param threads: Number of threads available for job execution. Each link will be run on a separate thread job.
            |default| :code:`30`

        :type executors_override: dict
        :param executors_override: Overrides for executors option of `APS configuration <configuring-scheduler_>`__
            |default| :code:`None`

        :type job_defaults_override: dict
        :param job_defaults_override: Overrides for job_defaults option of `APS configuration <configuring-scheduler_>`__
            |default| :code:`None`

        :type ignore_exceptions: bool
        :param ignore_exceptions: Whether exceptions should be ignored or halt the planner.
            |default| :code:`False`
        """

        self._threads = threads
        self._ignore_exceptions = ignore_exceptions
        if catch_exceptions is not None: # pragma: no cover
            self._ignore_exceptions = catch_exceptions
            warnings.warn('\'catch_exceptions\' was renamed to \'ignore_exceptions\' in version 0.2.0 and will be permanently changed in version 1.0.0', DeprecationWarning)

        if executors_override is None:
            executors_override = {}
        if job_defaults_override is None:
            job_defaults_override = {}

        executors = {'default': ThreadPoolExecutor(
            threads), **executors_override}
        job_defaults = {'coalesce': False,
                        'max_instances': threads, **job_defaults_override}

        self._scheduler = BlockingScheduler(
            executors=executors, job_defaults=job_defaults, timezone='UTC')
        # self._scheduler = BackgroundScheduler(executors=executors, job_defaults=job_defaults, timezone=utc)
        self._scheduler.add_listener(self._on_exception, EVENT_JOB_ERROR)

        super().__init__(links)

    def _on_exception(self, event):
        if event.code is EVENT_JOB_ERROR:
            try:
                # It would be amazing if we could print the entire Link, but APS serialises Link.transfer to a string and that's all we have from Job's perspective.
                extra_info = f'\n\nRaised when executing {self._scheduler.get_job(event.job_id)}'
                exception_message = str(event.exception) + f'{extra_info}'
                traceback = event.exception.__traceback__

                try:
                    raise type(event.exception)(
                        exception_message).with_traceback(traceback)
                except TypeError as type_exception:
                    # Some custom exceptions won't let you use the common constructor and will throw an error on initialisation. We catch these and just throw a generic RuntimeError.
                    raise Exception(exception_message).with_traceback(
                        traceback) from None
            except Exception as e:
                _LOGGER.exception(e)

            if not self._ignore_exceptions and self.running:
                self.shutdown(wait=False)

    def _schedule(self, link: Link):
        """
        Schedule a link. Sets :any:`APS Job <apscheduler.job.Job>` as this link's job.

        :type link: :any:`Link`
        :param link: Link to be scheduled
        """

        job = self._scheduler.add_job(link.transfer, trigger=IntervalTrigger(
            seconds=link.interval.total_seconds()))
        link.set_job(job)

    def _unschedule(self, link: Link):
        """
        Unschedule a link.

        :type link: :any:`Link`
        :param link: Link to be unscheduled
        """
        if link.job is not None:
            link.job.remove()
            link.set_job(None)

    def start(self):
        """
        Start this planner. Calls :any:`APS Scheduler.start() <apscheduler.schedulers.base.BaseScheduler.start>`

        See :ref:`Start and Shutdown <start_shutdown>` to learn more about starting and shutdown.
        """
        super().start()

    def _start_planner(self):
        self._scheduler.start()

    def pause(self):
        """
        Pause this planner. Calls :any:`APScheduler.pause() <apscheduler.schedulers.base.BaseScheduler.pause>`
        """
        _LOGGER.info('Pausing %s' % str(self))
        self._scheduler.pause()

    def resume(self):
        """
        Resume this planner. Calls :any:`APScheduler.resume() <apscheduler.schedulers.base.BaseScheduler.resume>`
        """
        _LOGGER.info('Resuming %s' % str(self))
        self._scheduler.resume()

    def shutdown(self, wait: bool = True):
        """
        Shutdown this planner. Calls :any:`APScheduler.shutdown() <apscheduler.schedulers.base.BaseScheduler.shutdown>`

        See :ref:`Start and Shutdown <start_shutdown>` to learn more about starting and shutdown.

        :type wait: bool
        :param wait: Whether to wait until all currently executing jobs have finished.
            |default| :code:`True`
        """
        super().shutdown(wait)

    def _shutdown_planner(self, wait: bool = True):
        """
        Shutdown this planner. Calls :any:`APScheduler.shutdown() <apscheduler.schedulers.base.BaseScheduler.shutdown>`

        :type wait: bool
        :param wait: Whether to wait until all currently executing jobs have finished.
            |default| :code:`True`
        """
        self._scheduler.shutdown(wait=wait)

    def purge(self):
        """
        Unschedule and clear all links. It can be used while planner is running. APS automatically removes jobs, so we only clear the links.
        """
        for link in self.links:
            try:
                link.job.remove()
            except JobLookupError:
                pass  # APS already removed jobs if shutdown was called before purge, otherwise let's do it ourselves
            link.set_job(None)

        self._links = []

    @property
    def running(self):
        """
        Whether this planner is currently running. Changed by calls to :any:`start` and :any:`shutdown`.


        :return: State of this planner
        :rtype: bool
        """
        return self._scheduler.state == STATE_RUNNING

    def __repr__(self):
        return 'ApsPlanner(threads:%s)' % (self._threads)


class APSPlanner(ApsPlanner):  # pragma: no cover
    def __init__(self, *args, **kwargs):
        warnings.warn(
            'APSPlanner was renamed to ApsPlanner in version 0.1.7 and will be permanently changed in version 1.0', DeprecationWarning)
        super().__init__(*args, **kwargs)<|MERGE_RESOLUTION|>--- conflicted
+++ resolved
@@ -36,11 +36,7 @@
 
     """
 
-<<<<<<< HEAD
-    def __init__(self, links: Union[Link, List[Link]] = None, threads: int = 30, executors_override: dict = None, job_defaults_override: dict = None, catch_exceptions: bool = False):
-=======
     def __init__(self, links:Union[Link, List[Link]]=None, threads:int=30, executors_override:dict=None, job_defaults_override:dict=None, ignore_exceptions:bool=False, catch_exceptions:bool=None):
->>>>>>> b93a6e12
         """
 
         :type links: :any:`Link` or list[:any:`Link`]
