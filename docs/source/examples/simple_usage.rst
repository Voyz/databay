Simple usage
------------

.. container:: tutorial-block

    This is a simple example of how data can be produced, transferred and consumed in Databay. It uses built-in :any:`HttpInlet` for producing data using a test URL and :any:`MongoOutlet` consuming it using MongoDB.

    #. Create an inlet for data production:

    .. rst-class:: highlight-small
    .. literalinclude:: ../../examples/simple_usage.py
        :language: python
        :start-at: http_inlet = HttpInlet
        :end-at: http_inlet = HttpInlet

    #. Create an outlet for data consumption:

    .. rst-class:: highlight-small
    .. literalinclude:: ../../examples/simple_usage.py
        :language: python
        :start-at: mongo_outlet = MongoOutlet
        :end-at: mongo_outlet = MongoOutlet

    #. Add the two to a link that will handle data transfer between them:

    .. rst-class:: highlight-small
    .. literalinclude:: ../../examples/simple_usage.py
        :language: python
        :start-at: link = Link
        :end-at: tags='http_to_mongo'

    #. Create a planner, add the link and start scheduling:

    .. rst-class:: highlight-small
    .. literalinclude:: ../../examples/simple_usage.py
        :language: python
        :start-at: planner =
        :end-at: planner.start

    #. (Optional) In this example the databay logger is configured to display all messages. See :ref:`Logging <logging>` for more information.

    .. rst-class:: highlight-small
    .. literalinclude:: ../../examples/simple_usage.py
        :language: python
        :start-at: .getLogger('databay')
        :end-at: .getLogger('databay')


    Output:

    .. rst-class:: highlight-small
    .. code-block:: python

<<<<<<< HEAD
        >>> 2020-07-30 19:51:36.313|I| Added link: Link(tags:['http_to_mongo'], inlets:[HttpInlet(metadata:{})], outlets:[MongoOutlet()], interval:0:00:05) (databay.BasePlanner)
        >>> 2020-07-30 19:51:36.314|I| Starting APSPlanner(threads:30) (databay.BasePlanner)
=======
        >>> 2020-07-30 19:51:36.313|I| Added link: Link(name:http_to_mongo, inlets:[HttpInlet(metadata:{})], outlets:[MongoOutlet()], interval:0:00:05) (databay.BasePlanner)
        >>> 2020-07-30 19:51:36.314|I| Starting ApsPlanner(threads:30) (databay.BasePlanner)
>>>>>>> 1c367f7c

        >>> 2020-07-30 19:51:41.318|D| http_to_mongo.0 transfer (databay.Link)
        >>> 2020-07-30 19:51:41.318|I| http_to_mongo.0 pulling https://jsonplaceholder.typicode.com/todos/1 (databay.HttpInlet)
        >>> 2020-07-30 19:51:42.182|I| http_to_mongo.0 received https://jsonplaceholder.typicode.com/todos/1 (databay.HttpInlet)
        >>> 2020-07-30 19:51:42.188|I| http_to_mongo.0 insert [{'userId': 1, 'id': 1, 'title': 'delectus aut autem', 'completed': False}] (databay.MongoOutlet)
        >>> 2020-07-30 19:51:42.191|I| http_to_mongo.0 written [{'userId': 1, 'id': 1, 'title': 'delectus aut autem', 'completed': False, '_id': ObjectId('5f22c25ea7aca516ec3fcf38')}] (databay.MongoOutlet)
        >>> 2020-07-30 19:51:42.191|D| http_to_mongo.0 done (databay.Link)

        >>> 2020-07-30 19:51:46.318|D| http_to_mongo.1 transfer (databay.Link)
        >>> 2020-07-30 19:51:46.318|I| http_to_mongo.1 pulling https://jsonplaceholder.typicode.com/todos/1 (databay.HttpInlet)
        >>> 2020-07-30 19:51:46.358|I| http_to_mongo.1 received https://jsonplaceholder.typicode.com/todos/1 (databay.HttpInlet)
        >>> 2020-07-30 19:51:46.360|I| http_to_mongo.1 insert [{'userId': 1, 'id': 1, 'title': 'delectus aut autem', 'completed': False}] (databay.MongoOutlet)
        >>> 2020-07-30 19:51:46.361|I| http_to_mongo.1 written [{'userId': 1, 'id': 1, 'title': 'delectus aut autem', 'completed': False, '_id': ObjectId('5f22c262a7aca516ec3fcf39')}] (databay.MongoOutlet)
        >>> 2020-07-30 19:51:46.362|D| http_to_mongo.1 done (databay.Link)
        ...



    Above log can be read as follows:

    * At first the planner adds the link provided and starts scheduling:

        .. rst-class:: highlight-small
        .. code-block:: python

<<<<<<< HEAD
            Added link: Link(tags:['http_to_mongo'], inlets:[HttpInlet(metadata:{})], outlets:[MongoOutlet()], interval:0:00:05)
            Starting APSPlanner(threads:30)
=======
            Added link: Link(name:http_to_mongo, inlets:[HttpInlet(metadata:{})], outlets:[MongoOutlet()], interval:0:00:05)
            Starting ApsPlanner(threads:30)
>>>>>>> 1c367f7c

    * Once scheduling starts, link will log the beginning and end of each transfer:

        .. rst-class:: highlight-small
        .. code-block:: python

            http_to_mongo.0 transfer

        Note the :code:`http_to_mongo.0` prefix in the message. It is the string representation of the :any:`Update` object that represents each individual transfer executed by that particular link. :code:`http_to_mongo` is the tag of the link, while :code:`0` represents the incremental index of the transfer.

    * Then :any:`HttpInlet` logs its data production:

        .. rst-class:: highlight-small
        .. code-block:: python

                http_to_mongo.0 pulling https://jsonplaceholder.typicode.com/todos/1
                http_to_mongo.0 received https://jsonplaceholder.typicode.com/todos/1

    * Followed by :any:`MongoOutlet` logging its data consumption:

        .. rst-class:: highlight-small
        .. code-block:: python

            http_to_mongo.0 insert [{'userId': 1, 'id': 1, 'title': 'delectus aut autem', 'completed': False}]
            http_to_mongo.0 written [{'userId': 1, 'id': 1, 'title': 'delectus aut


    * Finally, link reports completing its first transfer:

        .. rst-class:: highlight-small
        .. code-block:: python

            http_to_mongo.0 done



    Full example:

    .. literalinclude:: ../../examples/simple_usage.py
        :language: python
<|MERGE_RESOLUTION|>--- conflicted
+++ resolved
@@ -51,13 +51,8 @@
     .. rst-class:: highlight-small
     .. code-block:: python
 
-<<<<<<< HEAD
         >>> 2020-07-30 19:51:36.313|I| Added link: Link(tags:['http_to_mongo'], inlets:[HttpInlet(metadata:{})], outlets:[MongoOutlet()], interval:0:00:05) (databay.BasePlanner)
-        >>> 2020-07-30 19:51:36.314|I| Starting APSPlanner(threads:30) (databay.BasePlanner)
-=======
-        >>> 2020-07-30 19:51:36.313|I| Added link: Link(name:http_to_mongo, inlets:[HttpInlet(metadata:{})], outlets:[MongoOutlet()], interval:0:00:05) (databay.BasePlanner)
         >>> 2020-07-30 19:51:36.314|I| Starting ApsPlanner(threads:30) (databay.BasePlanner)
->>>>>>> 1c367f7c
 
         >>> 2020-07-30 19:51:41.318|D| http_to_mongo.0 transfer (databay.Link)
         >>> 2020-07-30 19:51:41.318|I| http_to_mongo.0 pulling https://jsonplaceholder.typicode.com/todos/1 (databay.HttpInlet)
@@ -83,13 +78,8 @@
         .. rst-class:: highlight-small
         .. code-block:: python
 
-<<<<<<< HEAD
             Added link: Link(tags:['http_to_mongo'], inlets:[HttpInlet(metadata:{})], outlets:[MongoOutlet()], interval:0:00:05)
-            Starting APSPlanner(threads:30)
-=======
-            Added link: Link(name:http_to_mongo, inlets:[HttpInlet(metadata:{})], outlets:[MongoOutlet()], interval:0:00:05)
             Starting ApsPlanner(threads:30)
->>>>>>> 1c367f7c
 
     * Once scheduling starts, link will log the beginning and end of each transfer:
 
